--- conflicted
+++ resolved
@@ -8,12 +8,7 @@
     BaseAccess,
     check_superuser,
     JobTemplateAccess,
-<<<<<<< HEAD
     WorkflowJobTemplateAccess,
-)
-from awx.conf.license import LicenseForbids
-from awx.main.models import Credential, Inventory, Project, Role, Organization, Instance
-=======
     SystemJobTemplateAccess,
 )
 
@@ -24,7 +19,8 @@
     Role,
     Organization,
 )
->>>>>>> 7b68dc6d
+from awx.conf.license import LicenseForbids
+from awx.main.models import Credential, Inventory, Project, Role, Organization, Instance
 
 
 @pytest.fixture
@@ -137,8 +133,6 @@
     access = JobTemplateAccess(user_unit)
     assert not access.can_add({'asdf': 'asdf'})
 
-<<<<<<< HEAD
-
 class TestWorkflowAccessMethods:
     @pytest.fixture
     def workflow(self, workflow_job_template_factory):
@@ -185,7 +179,7 @@
         'edit': 'bar',
         'copy': 'foobar'
     }
-=======
+
 def test_system_job_template_can_start(mocker):
     user = mocker.MagicMock(spec=User, id=1, is_system_auditor=True, is_superuser=False)
     assert user.is_system_auditor
@@ -194,5 +188,4 @@
 
     user.is_superuser = True
     access = SystemJobTemplateAccess(user)
-    assert access.can_start(None)
->>>>>>> 7b68dc6d
+    assert access.can_start(None)