from contextlib import contextmanager
from datetime import datetime
from functools import partial
import ConfigParser
import json
import tempfile

import os
import fcntl
import pytest
import mock
import yaml
import mock

from awx.main.models import (
    Credential,
    CredentialType,
    Inventory,
    InventorySource,
    InventoryUpdate,
    Job,
    Notification,
    Project,
    ProjectUpdate,
    UnifiedJob,
)

from awx.main import tasks
from awx.main.task_engine import TaskEnhancer
from awx.main.utils.common import encrypt_field


@contextmanager
def apply_patches(_patches):
    [p.start() for p in _patches]
    yield
    [p.stop() for p in _patches]


def test_send_notifications_not_list():
    with pytest.raises(TypeError):
        tasks.send_notifications(None)


def test_send_notifications_job_id(mocker):
    with mocker.patch('awx.main.models.UnifiedJob.objects.get'):
        tasks.send_notifications([], job_id=1)
        assert UnifiedJob.objects.get.called
        assert UnifiedJob.objects.get.called_with(id=1)


def test_work_success_callback_missing_job():
    task_data = {'type': 'project_update', 'id': 9999}
    with mock.patch('django.db.models.query.QuerySet.get') as get_mock:
        get_mock.side_effect = ProjectUpdate.DoesNotExist()
        assert tasks.handle_work_success(None, task_data) is None


def test_send_notifications_list(mocker):
    patches = list()

    mock_job = mocker.MagicMock(spec=UnifiedJob)
    patches.append(mocker.patch('awx.main.models.UnifiedJob.objects.get', return_value=mock_job))

    mock_notifications = [mocker.MagicMock(spec=Notification, subject="test", body={'hello': 'world'})]
    patches.append(mocker.patch('awx.main.models.Notification.objects.filter', return_value=mock_notifications))

    with apply_patches(patches):
        tasks.send_notifications([1,2], job_id=1)
        assert Notification.objects.filter.call_count == 1
        assert mock_notifications[0].status == "successful"
        assert mock_notifications[0].save.called

        assert mock_job.notifications.add.called
        assert mock_job.notifications.add.called_with(*mock_notifications)


@pytest.mark.parametrize("current_instances,call_count", [(91, 2), (89,1)])
def test_run_admin_checks_usage(mocker, current_instances, call_count):
    patches = list()
    patches.append(mocker.patch('awx.main.tasks.User'))

    mock_te = mocker.Mock(spec=TaskEnhancer)
    mock_te.validate_enhancements.return_value = {'instance_count': 100, 'current_instances': current_instances, 'date_warning': True}
    patches.append(mocker.patch('awx.main.tasks.TaskEnhancer', return_value=mock_te))

    mock_sm = mocker.Mock()
    patches.append(mocker.patch('awx.main.tasks.send_mail', wraps=mock_sm))

    with apply_patches(patches):
        tasks.run_administrative_checks()
        assert mock_sm.called
        if call_count == 2:
            assert '90%' in mock_sm.call_args_list[0][0][0]
        else:
            assert 'expire' in mock_sm.call_args_list[0][0][0]


@pytest.mark.parametrize("key,value", [
    ('REST_API_TOKEN', 'SECRET'),
    ('SECRET_KEY', 'SECRET'),
    ('RABBITMQ_PASS', 'SECRET'),
    ('VMWARE_PASSWORD', 'SECRET'),
    ('API_SECRET', 'SECRET'),
    ('CALLBACK_CONNECTION', 'amqp://tower:password@localhost:5672/tower'),
])
def test_safe_env_filtering(key, value):
    task = tasks.RunJob()
    assert task.build_safe_env({key: value})[key] == tasks.HIDDEN_PASSWORD


def test_safe_env_returns_new_copy():
    task = tasks.RunJob()
    env = {'foo': 'bar'}
    assert task.build_safe_env(env) is not env


def test_openstack_client_config_generation(mocker):
    update = tasks.RunInventoryUpdate()
    inventory_update = mocker.Mock(**{
        'source': 'openstack',
        'credential.host': 'https://keystone.openstack.example.org',
        'credential.username': 'demo',
        'credential.password': 'secrete',
        'credential.project': 'demo-project',
        'credential.domain': None,
        'source_vars_dict': {}
    })
    cloud_config = update.build_private_data(inventory_update)
    cloud_credential = yaml.load(cloud_config['cloud_credential'])
    assert cloud_credential['clouds'] == {
        'devstack': {
            'auth': {
                'auth_url': 'https://keystone.openstack.example.org',
                'password': 'secrete',
                'project_name': 'demo-project',
                'username': 'demo'
            },
            'private': True
        }
    }


@pytest.mark.parametrize("source,expected", [
    (False, False), (True, True)
])
def test_openstack_client_config_generation_with_private_source_vars(mocker, source, expected):
    update = tasks.RunInventoryUpdate()
    inventory_update = mocker.Mock(**{
        'source': 'openstack',
        'credential.host': 'https://keystone.openstack.example.org',
        'credential.username': 'demo',
        'credential.password': 'secrete',
        'credential.project': 'demo-project',
        'credential.domain': None,
        'source_vars_dict': {'private': source}
    })
    cloud_config = update.build_private_data(inventory_update)
    cloud_credential = yaml.load(cloud_config['cloud_credential'])
    assert cloud_credential['clouds'] == {
        'devstack': {
            'auth': {
                'auth_url': 'https://keystone.openstack.example.org',
                'password': 'secrete',
                'project_name': 'demo-project',
                'username': 'demo'
            },
            'private': expected
        }
    }


<<<<<<< HEAD
def pytest_generate_tests(metafunc):
    # pytest.mark.parametrize doesn't work on unittest.TestCase methods
    # see: https://docs.pytest.org/en/latest/example/parametrize.html#parametrizing-test-methods-through-per-class-configuration
    if metafunc.cls and hasattr(metafunc.cls, 'parametrize'):
        funcarglist = metafunc.cls.parametrize.get(metafunc.function.__name__)
        if funcarglist:
            argnames = sorted(funcarglist[0])
            metafunc.parametrize(
                argnames,
                [[funcargs[name] for name in argnames] for funcargs in funcarglist]
            )


class TestJobExecution:
    """
    For job runs, test that `ansible-playbook` is invoked with the proper
    arguments, environment variables, and pexpect passwords for a variety of
    credential types.
    """

    TASK_CLS = tasks.RunJob
    EXAMPLE_PRIVATE_KEY = '-----BEGIN PRIVATE KEY-----\nxyz==\n-----END PRIVATE KEY-----'

    def setup_method(self, method):
        self.patches = [
            mock.patch.object(Project, 'get_project_path', lambda *a, **kw: '/tmp/'),
            # don't emit websocket statuses; they use the DB and complicate testing
            mock.patch.object(UnifiedJob, 'websocket_emit_status', mock.Mock()),
            mock.patch.object(Job, 'inventory', mock.Mock(pk=1, spec_set=['pk']))
        ]
        for p in self.patches:
            p.start()

        self.instance = self.get_instance()

        def status_side_effect(pk, **kwargs):
            # If `Job.update_model` is called, we're not actually persisting
            # to the database; just update the status, which is usually
            # the update we care about for testing purposes
            if 'status' in kwargs:
                self.instance.status = kwargs['status']
            return self.instance

        self.task = self.TASK_CLS()
        self.task.update_model = mock.Mock(side_effect=status_side_effect)

        # The primary goal of these tests is to mock our `run_pexpect` call
        # and make assertions about the arguments and environment passed to it.
        self.task.run_pexpect = mock.Mock(return_value=['successful', 0])

        # ignore pre-run and post-run hooks, they complicate testing in a variety of ways
        self.task.pre_run_hook = self.task.post_run_hook = mock.Mock()

    def teardown_method(self, method):
        for p in self.patches:
            p.stop()

    def get_instance(self):
        return Job(
            pk=1,
            created=datetime.utcnow(),
            status='new',
            job_type='run',
            cancel_flag=False,
            credential=None,
            cloud_credential=None,
            network_credential=None,
            project=Project()
        )

    @property
    def pk(self):
        return self.instance.pk


class TestGenericRun(TestJobExecution):

    def test_cancel_flag(self):
        self.instance.cancel_flag = True
        with pytest.raises(Exception):
            self.task.run(self.pk)
        for c in [
            mock.call(self.pk, celery_task_id='', status='running'),
            mock.call(self.pk, output_replacements=[], result_traceback=mock.ANY, status='canceled')
        ]:
            assert c in self.task.update_model.call_args_list

    def test_uses_bubblewrap(self):
        self.task.run(self.pk)

        assert self.task.run_pexpect.call_count == 1
        call_args, _ = self.task.run_pexpect.call_args_list[0]
        job, args, cwd, env, passwords, stdout = call_args
        assert args[0] == 'bwrap'


class TestJobCredentials(TestJobExecution):

    parametrize = {
        'test_ssh_passwords': [
            dict(field='password', password_name='ssh_password', expected_flag='--ask-pass'),
            dict(field='ssh_key_unlock', password_name='ssh_key_unlock', expected_flag=None),
            dict(field='become_password', password_name='become_password', expected_flag='--ask-become-pass'),
            dict(field='vault_password', password_name='vault_password', expected_flag='--ask-vault-pass'),
        ]
    }

    def test_ssh_passwords(self, field, password_name, expected_flag):
        ssh = CredentialType.defaults['ssh']()
        self.instance.credential = Credential(
            credential_type=ssh,
            inputs = {'username': 'bob', field: 'secret'}
        )
        self.instance.credential.inputs[field] = encrypt_field(
            self.instance.credential, field
        )
        self.task.run(self.pk)

        assert self.task.run_pexpect.call_count == 1
        call_args, _ = self.task.run_pexpect.call_args_list[0]
        job, args, cwd, env, passwords, stdout = call_args

        assert passwords[password_name] == 'secret'
        assert '-u bob' in ' '.join(args)
        if expected_flag:
            assert expected_flag in ' '.join(args)

    def test_ssh_key_with_agent(self):
        ssh = CredentialType.defaults['ssh']()
        self.instance.credential = Credential(
            credential_type=ssh,
            inputs = {
                'username': 'bob',
                'ssh_key_data': self.EXAMPLE_PRIVATE_KEY
            }
        )
        self.instance.credential.inputs['ssh_key_data'] = encrypt_field(
            self.instance.credential, 'ssh_key_data'
        )

        def run_pexpect_side_effect(private_data, *args, **kwargs):
            job, args, cwd, env, passwords, stdout = args
            ssh_key_data_fifo = '/'.join([private_data, 'credential'])
            assert open(ssh_key_data_fifo, 'r').read() == self.EXAMPLE_PRIVATE_KEY
            assert ' '.join(args).startswith(
                'ssh-agent -a %s sh -c ssh-add %s && rm -f %s' % (
                    '/'.join([private_data, 'ssh_auth.sock']),
                    ssh_key_data_fifo,
                    ssh_key_data_fifo
                )
            )
            return ['successful', 0]

        private_data = tempfile.mkdtemp(prefix='ansible_tower_')
        self.task.build_private_data_dir = mock.Mock(return_value=private_data)
        self.task.run_pexpect = mock.Mock(
            side_effect=partial(run_pexpect_side_effect, private_data)
        )
        self.task.run(self.pk, private_data_dir=private_data)

    def test_aws_cloud_credential(self):
        aws = CredentialType.defaults['aws']()
        self.instance.cloud_credential = Credential(
            credential_type=aws,
            inputs = {'username': 'bob', 'password': 'secret'}
        )
        self.instance.cloud_credential.inputs['password'] = encrypt_field(
            self.instance.cloud_credential, 'password'
        )
        self.task.run(self.pk)

        assert self.task.run_pexpect.call_count == 1
        call_args, _ = self.task.run_pexpect.call_args_list[0]
        job, args, cwd, env, passwords, stdout = call_args

        assert env['AWS_ACCESS_KEY'] == 'bob'
        assert env['AWS_SECRET_KEY'] == 'secret'
        assert 'AWS_SECURITY_TOKEN' not in env

    def test_aws_cloud_credential_with_sts_token(self):
        aws = CredentialType.defaults['aws']()
        self.instance.cloud_credential = Credential(
            credential_type=aws,
            inputs = {'username': 'bob', 'password': 'secret', 'security_token': 'token'}
        )
        for key in ('password', 'security_token'):
            self.instance.cloud_credential.inputs[key] = encrypt_field(
                self.instance.cloud_credential, key
            )
        self.task.run(self.pk)

        assert self.task.run_pexpect.call_count == 1
        call_args, _ = self.task.run_pexpect.call_args_list[0]
        job, args, cwd, env, passwords, stdout = call_args

        assert env['AWS_ACCESS_KEY'] == 'bob'
        assert env['AWS_SECRET_KEY'] == 'secret'
        assert env['AWS_SECURITY_TOKEN'] == 'token'

    def test_rax_credential(self):
        rax = CredentialType.defaults['rackspace']()
        self.instance.cloud_credential = Credential(
            credential_type=rax,
            inputs = {'username': 'bob', 'password': 'secret'}
        )
        self.instance.cloud_credential.inputs['password'] = encrypt_field(
            self.instance.cloud_credential, 'password'
        )
        self.task.run(self.pk)

        assert self.task.run_pexpect.call_count == 1
        call_args, _ = self.task.run_pexpect.call_args_list[0]
        job, args, cwd, env, passwords, stdout = call_args

        assert env['RAX_USERNAME'] == 'bob'
        assert env['RAX_API_KEY'] == 'secret'
        assert env['CLOUD_VERIFY_SSL'] == 'False'

    def test_gce_credentials(self):
        gce = CredentialType.defaults['gce']()
        self.instance.cloud_credential = Credential(
            credential_type=gce,
            inputs = {
                'username': 'bob',
                'project': 'some-project',
                'ssh_key_data': self.EXAMPLE_PRIVATE_KEY
            }
        )
        self.instance.cloud_credential.inputs['ssh_key_data'] = encrypt_field(
            self.instance.cloud_credential, 'ssh_key_data'
        )

        def run_pexpect_side_effect(*args, **kwargs):
            job, args, cwd, env, passwords, stdout = args
            assert env['GCE_EMAIL'] == 'bob'
            assert env['GCE_PROJECT'] == 'some-project'
            ssh_key_data = env['GCE_PEM_FILE_PATH']
            assert open(ssh_key_data, 'rb').read() == self.EXAMPLE_PRIVATE_KEY
            return ['successful', 0]

        self.task.run_pexpect = mock.Mock(side_effect=run_pexpect_side_effect)
        self.task.run(self.pk)

    def test_azure_credentials(self):
        azure = CredentialType.defaults['azure']()
        self.instance.cloud_credential = Credential(
            credential_type=azure,
            inputs = {
                'username': 'bob',
                'ssh_key_data': self.EXAMPLE_PRIVATE_KEY
            }
        )
        self.instance.cloud_credential.inputs['ssh_key_data'] = encrypt_field(
            self.instance.cloud_credential, 'ssh_key_data'
        )

        def run_pexpect_side_effect(*args, **kwargs):
            job, args, cwd, env, passwords, stdout = args
            assert env['AZURE_SUBSCRIPTION_ID'] == 'bob'
            ssh_key_data = env['AZURE_CERT_PATH']
            assert open(ssh_key_data, 'rb').read() == self.EXAMPLE_PRIVATE_KEY
            return ['successful', 0]

        self.task.run_pexpect = mock.Mock(side_effect=run_pexpect_side_effect)
        self.task.run(self.pk)

    def test_azure_rm_with_tenant(self):
        azure = CredentialType.defaults['azure_rm']()
        self.instance.cloud_credential = Credential(
            credential_type=azure,
            inputs = {
                'client': 'some-client',
                'secret': 'some-secret',
                'tenant': 'some-tenant',
                'subscription': 'some-subscription'
            }
        )
        self.instance.cloud_credential.inputs['secret'] = encrypt_field(
            self.instance.cloud_credential, 'secret'
        )

        self.task.run(self.pk)

        assert self.task.run_pexpect.call_count == 1
        call_args, _ = self.task.run_pexpect.call_args_list[0]
        job, args, cwd, env, passwords, stdout = call_args

        assert env['AZURE_CLIENT_ID'] == 'some-client'
        assert env['AZURE_SECRET'] == 'some-secret'
        assert env['AZURE_TENANT'] == 'some-tenant'
        assert env['AZURE_SUBSCRIPTION_ID'] == 'some-subscription'

    def test_azure_rm_with_password(self):
        azure = CredentialType.defaults['azure_rm']()
        self.instance.cloud_credential = Credential(
            credential_type=azure,
            inputs = {
                'subscription': 'some-subscription',
                'username': 'bob',
                'password': 'secret'
            }
        )
        self.instance.cloud_credential.inputs['password'] = encrypt_field(
            self.instance.cloud_credential, 'password'
        )

        self.task.run(self.pk)

        assert self.task.run_pexpect.call_count == 1
        call_args, _ = self.task.run_pexpect.call_args_list[0]
        job, args, cwd, env, passwords, stdout = call_args

        assert env['AZURE_SUBSCRIPTION_ID'] == 'some-subscription'
        assert env['AZURE_AD_USER'] == 'bob'
        assert env['AZURE_PASSWORD'] == 'secret'

    def test_vmware_credentials(self):
        vmware = CredentialType.defaults['vmware']()
        self.instance.cloud_credential = Credential(
            credential_type=vmware,
            inputs = {'username': 'bob', 'password': 'secret', 'host': 'https://example.org'}
        )
        self.instance.cloud_credential.inputs['password'] = encrypt_field(
            self.instance.cloud_credential, 'password'
        )
        self.task.run(self.pk)

        assert self.task.run_pexpect.call_count == 1
        call_args, _ = self.task.run_pexpect.call_args_list[0]
        job, args, cwd, env, passwords, stdout = call_args

        assert env['VMWARE_USER'] == 'bob'
        assert env['VMWARE_PASSWORD'] == 'secret'
        assert env['VMWARE_HOST'] == 'https://example.org'

    def test_openstack_credentials(self):
        openstack = CredentialType.defaults['openstack']()
        self.instance.cloud_credential = Credential(
            credential_type=openstack,
            inputs = {
                'username': 'bob',
                'password': 'secret',
                'project': 'tenant-name',
                'host': 'https://keystone.example.org'
            }
        )
        self.instance.cloud_credential.inputs['password'] = encrypt_field(
            self.instance.cloud_credential, 'password'
        )

        def run_pexpect_side_effect(*args, **kwargs):
            job, args, cwd, env, passwords, stdout = args
            shade_config = open(env['OS_CLIENT_CONFIG_FILE'], 'rb').read()
            assert shade_config == '\n'.join([
                'clouds:',
                '  devstack:',
                '    auth:',
                '      auth_url: https://keystone.example.org',
                '      password: secret',
                '      project_name: tenant-name',
                '      username: bob',
                ''
            ])
            return ['successful', 0]

        self.task.run_pexpect = mock.Mock(side_effect=run_pexpect_side_effect)
        self.task.run(self.pk)

    def test_net_credentials(self):
        net = CredentialType.defaults['net']()
        self.instance.network_credential = Credential(
            credential_type=net,
            inputs = {
                'username': 'bob',
                'password': 'secret',
                'ssh_key_data': self.EXAMPLE_PRIVATE_KEY,
                'authorize': True,
                'authorize_password': 'authorizeme'
            }
        )
        for field in ('password', 'ssh_key_data', 'authorize_password'):
            self.instance.network_credential.inputs[field] = encrypt_field(
                self.instance.network_credential, field
            )

        def run_pexpect_side_effect(*args, **kwargs):
            job, args, cwd, env, passwords, stdout = args
            assert env['ANSIBLE_NET_USERNAME'] == 'bob'
            assert env['ANSIBLE_NET_PASSWORD'] == 'secret'
            assert env['ANSIBLE_NET_AUTHORIZE'] == '1'
            assert env['ANSIBLE_NET_AUTH_PASS'] == 'authorizeme'
            assert open(env['ANSIBLE_NET_SSH_KEYFILE'], 'rb').read() == self.EXAMPLE_PRIVATE_KEY
            return ['successful', 0]

        self.task.run_pexpect = mock.Mock(side_effect=run_pexpect_side_effect)
        self.task.run(self.pk)

    def test_custom_environment_injectors_with_jinja_syntax_error(self):
        some_cloud = CredentialType(
            kind='cloud',
            name='SomeCloud',
            managed_by_tower=False,
            inputs={
                'fields': [{
                    'id': 'api_token',
                    'label': 'API Token',
                    'type': 'string'
                }]
            },
            injectors={
                'env': {
                    'MY_CLOUD_API_TOKEN': '{{api_token.foo()}}'
                }
            }
        )
        self.instance.cloud_credential = Credential(
            credential_type=some_cloud,
            inputs = {'api_token': 'ABC123'}
        )
        with pytest.raises(Exception):
            self.task.run(self.pk)

    def test_custom_environment_injectors(self):
        some_cloud = CredentialType(
            kind='cloud',
            name='SomeCloud',
            managed_by_tower=False,
            inputs={
                'fields': [{
                    'id': 'api_token',
                    'label': 'API Token',
                    'type': 'string'
                }]
            },
            injectors={
                'env': {
                    'MY_CLOUD_API_TOKEN': '{{api_token}}'
                }
            }
        )
        self.instance.cloud_credential = Credential(
            credential_type=some_cloud,
            inputs = {'api_token': 'ABC123'}
        )
        self.task.run(self.pk)

        assert self.task.run_pexpect.call_count == 1
        call_args, _ = self.task.run_pexpect.call_args_list[0]
        job, args, cwd, env, passwords, stdout = call_args

        assert env['MY_CLOUD_API_TOKEN'] == 'ABC123'

    def test_custom_environment_injectors_with_reserved_env_var(self):
        some_cloud = CredentialType(
            kind='cloud',
            name='SomeCloud',
            managed_by_tower=False,
            inputs={
                'fields': [{
                    'id': 'api_token',
                    'label': 'API Token',
                    'type': 'string'
                }]
            },
            injectors={
                'env': {
                    'JOB_ID': 'reserved'
                }
            }
        )
        self.instance.cloud_credential = Credential(
            credential_type=some_cloud,
            inputs = {'api_token': 'ABC123'}
        )
        self.task.run(self.pk)

        assert self.task.run_pexpect.call_count == 1
        call_args, _ = self.task.run_pexpect.call_args_list[0]
        job, args, cwd, env, passwords, stdout = call_args

        assert env['JOB_ID'] == str(self.instance.pk)

    def test_custom_environment_injectors_with_secret_field(self):
        some_cloud = CredentialType(
            kind='cloud',
            name='SomeCloud',
            managed_by_tower=False,
            inputs={
                'fields': [{
                    'id': 'password',
                    'label': 'Password',
                    'type': 'string',
                    'secret': True
                }]
            },
            injectors={
                'env': {
                    'MY_CLOUD_PRIVATE_VAR': '{{password}}'
                }
            }
        )
        self.instance.cloud_credential = Credential(
            credential_type=some_cloud,
            inputs = {'password': 'SUPER-SECRET-123'}
        )
        self.instance.cloud_credential.inputs['password'] = encrypt_field(
            self.instance.cloud_credential, 'password'
        )
        self.task.run(self.pk)

        assert self.task.run_pexpect.call_count == 1
        call_args, _ = self.task.run_pexpect.call_args_list[0]
        job, args, cwd, env, passwords, stdout = call_args

        assert env['MY_CLOUD_PRIVATE_VAR'] == 'SUPER-SECRET-123'
        assert 'SUPER-SECRET-123' not in json.dumps(self.task.update_model.call_args_list)

    def test_custom_environment_injectors_with_extra_vars(self):
        some_cloud = CredentialType(
            kind='cloud',
            name='SomeCloud',
            managed_by_tower=False,
            inputs={
                'fields': [{
                    'id': 'api_token',
                    'label': 'API Token',
                    'type': 'string'
                }]
            },
            injectors={
                'extra_vars': {
                    'api_token': '{{api_token}}'
                }
            }
        )
        self.instance.cloud_credential = Credential(
            credential_type=some_cloud,
            inputs = {'api_token': 'ABC123'}
        )
        self.task.run(self.pk)

        assert self.task.run_pexpect.call_count == 1
        call_args, _ = self.task.run_pexpect.call_args_list[0]
        job, args, cwd, env, passwords, stdout = call_args

        assert '-e {"api_token": "ABC123"}' in ' '.join(args)

    def test_custom_environment_injectors_with_secret_extra_vars(self):
        """
        extra_vars that contain secret field values should be censored in the DB
        """
        some_cloud = CredentialType(
            kind='cloud',
            name='SomeCloud',
            managed_by_tower=False,
            inputs={
                'fields': [{
                    'id': 'password',
                    'label': 'Password',
                    'type': 'string',
                    'secret': True
                }]
            },
            injectors={
                'extra_vars': {
                    'password': '{{password}}'
                }
            }
        )
        self.instance.cloud_credential = Credential(
            credential_type=some_cloud,
            inputs = {'password': 'SUPER-SECRET-123'}
        )
        self.instance.cloud_credential.inputs['password'] = encrypt_field(
            self.instance.cloud_credential, 'password'
        )
        self.task.run(self.pk)

        assert self.task.run_pexpect.call_count == 1
        call_args, _ = self.task.run_pexpect.call_args_list[0]
        job, args, cwd, env, passwords, stdout = call_args

        assert '-e {"password": "SUPER-SECRET-123"}' in ' '.join(args)
        assert 'SUPER-SECRET-123' not in json.dumps(self.task.update_model.call_args_list)

    def test_custom_environment_injectors_with_file(self):
        some_cloud = CredentialType(
            kind='cloud',
            name='SomeCloud',
            managed_by_tower=False,
            inputs={
                'fields': [{
                    'id': 'api_token',
                    'label': 'API Token',
                    'type': 'string'
                }]
            },
            injectors={
                'file': {
                    'template': '[mycloud]\n{{api_token}}'
                },
                'env': {
                    'MY_CLOUD_INI_FILE': '{{tower.filename}}'
                }
            }
        )
        self.instance.cloud_credential = Credential(
            credential_type=some_cloud,
            inputs = {'api_token': 'ABC123'}
        )
        self.task.run(self.pk)

        def run_pexpect_side_effect(*args, **kwargs):
            job, args, cwd, env, passwords, stdout = args
            assert open(env['MY_CLOUD_INI_FILE'], 'rb').read() == '[mycloud]\nABC123'
            return ['successful', 0]

        self.task.run_pexpect = mock.Mock(side_effect=run_pexpect_side_effect)
        self.task.run(self.pk)


class TestProjectUpdateCredentials(TestJobExecution):

    TASK_CLS = tasks.RunProjectUpdate

    def get_instance(self):
        return ProjectUpdate(
            pk=1,
            project=Project()
        )

    parametrize = {
        'test_username_and_password_auth': [
            dict(scm_type='git'),
            dict(scm_type='hg'),
            dict(scm_type='svn'),
        ],
        'test_ssh_key_auth': [
            dict(scm_type='git'),
            dict(scm_type='hg'),
            dict(scm_type='svn'),
        ]
    }

    def test_username_and_password_auth(self, scm_type):
        ssh = CredentialType.defaults['ssh']()
        self.instance.scm_type = scm_type
        self.instance.credential = Credential(
            credential_type=ssh,
            inputs = {'username': 'bob', 'password': 'secret'}
        )
        self.instance.credential.inputs['password'] = encrypt_field(
            self.instance.credential, 'password'
        )
        self.task.run(self.pk)

        assert self.task.run_pexpect.call_count == 1
        call_args, _ = self.task.run_pexpect.call_args_list[0]
        job, args, cwd, env, passwords, stdout = call_args

        assert passwords.get('scm_username') == 'bob'
        assert passwords.get('scm_password') == 'secret'

    def test_ssh_key_auth(self, scm_type):
        ssh = CredentialType.defaults['ssh']()
        self.instance.scm_type = scm_type
        self.instance.credential = Credential(
            credential_type=ssh,
            inputs = {
                'username': 'bob',
                'ssh_key_data': self.EXAMPLE_PRIVATE_KEY
            }
        )
        self.instance.credential.inputs['ssh_key_data'] = encrypt_field(
            self.instance.credential, 'ssh_key_data'
        )

        def run_pexpect_side_effect(private_data, *args, **kwargs):
            job, args, cwd, env, passwords, stdout = args
            ssh_key_data_fifo = '/'.join([private_data, 'scm_credential'])
            assert open(ssh_key_data_fifo, 'r').read() == self.EXAMPLE_PRIVATE_KEY
            assert ' '.join(args).startswith(
                'ssh-agent -a %s sh -c ssh-add %s && rm -f %s' % (
                    '/'.join([private_data, 'ssh_auth.sock']),
                    ssh_key_data_fifo,
                    ssh_key_data_fifo
                )
            )
            assert passwords.get('scm_username') == 'bob'
            return ['successful', 0]

        private_data = tempfile.mkdtemp(prefix='ansible_tower_')
        self.task.build_private_data_dir = mock.Mock(return_value=private_data)
        self.task.run_pexpect = mock.Mock(
            side_effect=partial(run_pexpect_side_effect, private_data)
        )
        self.task.run(self.pk)


class TestInventoryUpdateCredentials(TestJobExecution):

    TASK_CLS = tasks.RunInventoryUpdate

    def get_instance(self):
        return InventoryUpdate(
            pk=1,
            inventory_source=InventorySource(
                pk=1,
                inventory=Inventory(pk=1)
            )
        )

    def test_ec2_source(self):
        aws = CredentialType.defaults['aws']()
        self.instance.source = 'ec2'
        self.instance.credential = Credential(
            credential_type=aws,
            inputs = {'username': 'bob', 'password': 'secret'}
        )
        self.instance.credential.inputs['password'] = encrypt_field(
            self.instance.credential, 'password'
        )

        def run_pexpect_side_effect(*args, **kwargs):
            job, args, cwd, env, passwords, stdout = args

            assert env['AWS_ACCESS_KEY_ID'] == 'bob'
            assert env['AWS_SECRET_ACCESS_KEY'] == 'secret'
            assert 'EC2_INI_PATH' in env

            config = ConfigParser.ConfigParser()
            config.read(env['EC2_INI_PATH'])
            assert 'ec2' in config.sections()
            return ['successful', 0]

        self.task.run_pexpect = mock.Mock(side_effect=run_pexpect_side_effect)
        self.task.run(self.pk)

    def test_vmware_source(self):
        vmware = CredentialType.defaults['vmware']()
        self.instance.source = 'vmware'
        self.instance.credential = Credential(
            credential_type=vmware,
            inputs = {'username': 'bob', 'password': 'secret', 'host': 'https://example.org'}
        )
        self.instance.credential.inputs['password'] = encrypt_field(
            self.instance.credential, 'password'
        )

        def run_pexpect_side_effect(*args, **kwargs):
            job, args, cwd, env, passwords, stdout = args

            config = ConfigParser.ConfigParser()
            config.read(env['VMWARE_INI_PATH'])
            assert config.get('vmware', 'username') == 'bob'
            assert config.get('vmware', 'password') == 'secret'
            assert config.get('vmware', 'server') == 'https://example.org'
            return ['successful', 0]

        self.task.run_pexpect = mock.Mock(side_effect=run_pexpect_side_effect)
        self.task.run(self.pk)

    def test_azure_source(self):
        azure = CredentialType.defaults['azure']()
        self.instance.source = 'azure'
        self.instance.credential = Credential(
            credential_type=azure,
            inputs = {
                'username': 'bob',
                'ssh_key_data': self.EXAMPLE_PRIVATE_KEY
            }
        )
        self.instance.credential.inputs['ssh_key_data'] = encrypt_field(
            self.instance.credential, 'ssh_key_data'
        )

        def run_pexpect_side_effect(*args, **kwargs):
            job, args, cwd, env, passwords, stdout = args
            assert env['AZURE_SUBSCRIPTION_ID'] == 'bob'
            ssh_key_data = env['AZURE_CERT_PATH']
            assert open(ssh_key_data, 'rb').read() == self.EXAMPLE_PRIVATE_KEY
            return ['successful', 0]

        self.task.run_pexpect = mock.Mock(side_effect=run_pexpect_side_effect)
        self.task.run(self.pk)

    def test_gce_source(self):
        gce = CredentialType.defaults['gce']()
        self.instance.source = 'gce'
        self.instance.credential = Credential(
            credential_type=gce,
            inputs = {
                'username': 'bob',
                'project': 'some-project',
                'ssh_key_data': self.EXAMPLE_PRIVATE_KEY
            }
        )
        self.instance.credential.inputs['ssh_key_data'] = encrypt_field(
            self.instance.credential, 'ssh_key_data'
        )

        def run_pexpect_side_effect(*args, **kwargs):
            job, args, cwd, env, passwords, stdout = args
            assert env['GCE_EMAIL'] == 'bob'
            assert env['GCE_PROJECT'] == 'some-project'
            ssh_key_data = env['GCE_PEM_FILE_PATH']
            assert open(ssh_key_data, 'rb').read() == self.EXAMPLE_PRIVATE_KEY
            return ['successful', 0]

        self.task.run_pexpect = mock.Mock(side_effect=run_pexpect_side_effect)
        self.task.run(self.pk)

    def test_openstack_source(self):
        openstack = CredentialType.defaults['openstack']()
        self.instance.source = 'openstack'
        self.instance.credential = Credential(
            credential_type=openstack,
            inputs = {
                'username': 'bob',
                'password': 'secret',
                'project': 'tenant-name',
                'host': 'https://keystone.example.org'
            }
        )
        self.instance.credential.inputs['ssh_key_data'] = encrypt_field(
            self.instance.credential, 'ssh_key_data'
        )

        def run_pexpect_side_effect(*args, **kwargs):
            job, args, cwd, env, passwords, stdout = args
            shade_config = open(env['OS_CLIENT_CONFIG_FILE'], 'rb').read()
            assert '\n'.join([
                'clouds:',
                '  devstack:',
                '    auth:',
                '      auth_url: https://keystone.example.org',
                '      password: secret',
                '      project_name: tenant-name',
                '      username: bob',
                ''
            ]) in shade_config
            return ['successful', 0]

        self.task.run_pexpect = mock.Mock(side_effect=run_pexpect_side_effect)
        self.task.run(self.pk)

    def test_satellite6_source(self):
        satellite6 = CredentialType.defaults['satellite6']()
        self.instance.source = 'satellite6'
        self.instance.credential = Credential(
            credential_type=satellite6,
            inputs = {
                'username': 'bob',
                'password': 'secret',
                'host': 'https://example.org'
            }
        )
        self.instance.credential.inputs['password'] = encrypt_field(
            self.instance.credential, 'password'
        )

        def run_pexpect_side_effect(*args, **kwargs):
            job, args, cwd, env, passwords, stdout = args
            config = ConfigParser.ConfigParser()
            config.read(env['FOREMAN_INI_PATH'])
            assert config.get('foreman', 'url') == 'https://example.org'
            assert config.get('foreman', 'user') == 'bob'
            assert config.get('foreman', 'password') == 'secret'
            return ['successful', 0]

        self.task.run_pexpect = mock.Mock(side_effect=run_pexpect_side_effect)
        self.task.run(self.pk)

    def test_cloudforms_source(self):
        cloudforms = CredentialType.defaults['cloudforms']()
        self.instance.source = 'cloudforms'
        self.instance.credential = Credential(
            credential_type=cloudforms,
            inputs = {
                'username': 'bob',
                'password': 'secret',
                'host': 'https://example.org'
            }
        )
        self.instance.credential.inputs['password'] = encrypt_field(
            self.instance.credential, 'password'
        )

        def run_pexpect_side_effect(*args, **kwargs):
            job, args, cwd, env, passwords, stdout = args
            config = ConfigParser.ConfigParser()
            config.read(env['CLOUDFORMS_INI_PATH'])
            assert config.get('cloudforms', 'url') == 'https://example.org'
            assert config.get('cloudforms', 'username') == 'bob'
            assert config.get('cloudforms', 'password') == 'secret'
            assert config.get('cloudforms', 'ssl_verify') == 'false'
            return ['successful', 0]

        self.task.run_pexpect = mock.Mock(side_effect=run_pexpect_side_effect)
        self.task.run(self.pk)
=======
def test_os_open_oserror():
    with pytest.raises(OSError):
        os.open('this_file_does_not_exist', os.O_RDONLY)


def test_fcntl_ioerror():
    with pytest.raises(IOError):
        fcntl.flock(99999, fcntl.LOCK_EX)


@mock.patch('os.open')
@mock.patch('logging.getLogger')
def test_aquire_lock_open_fail_logged(logging_getLogger, os_open):
    err = OSError()
    err.errno = 3
    err.strerror = 'dummy message'

    instance = mock.Mock()
    instance.get_lock_file.return_value = 'this_file_does_not_exist'

    os_open.side_effect = err

    logger = mock.Mock()
    logging_getLogger.return_value = logger
    
    ProjectUpdate = tasks.RunProjectUpdate()

    with pytest.raises(OSError, errno=3, strerror='dummy message'):
        ProjectUpdate.acquire_lock(instance)
    assert logger.err.called_with("I/O error({0}) while trying to open lock file [{1}]: {2}".format(3, 'this_file_does_not_exist', 'dummy message'))


@mock.patch('os.open')
@mock.patch('os.close')
@mock.patch('logging.getLogger')
@mock.patch('fcntl.flock')
def test_aquire_lock_acquisition_fail_logged(fcntl_flock, logging_getLogger, os_close, os_open):
    err = IOError()
    err.errno = 3
    err.strerror = 'dummy message'

    instance = mock.Mock()
    instance.get_lock_file.return_value = 'this_file_does_not_exist'

    os_open.return_value = 3

    logger = mock.Mock()
    logging_getLogger.return_value = logger

    fcntl_flock.side_effect = err
    
    ProjectUpdate = tasks.RunProjectUpdate()

    with pytest.raises(IOError, errno=3, strerror='dummy message'):
        ProjectUpdate.acquire_lock(instance)
    os_close.assert_called_with(3)
    assert logger.err.called_with("I/O error({0}) while trying to aquire lock on file [{1}]: {2}".format(3, 'this_file_does_not_exist', 'dummy message'))
>>>>>>> 3c0d4bf1
<|MERGE_RESOLUTION|>--- conflicted
+++ resolved
@@ -10,7 +10,6 @@
 import pytest
 import mock
 import yaml
-import mock
 
 from awx.main.models import (
     Credential,
@@ -170,7 +169,6 @@
     }
 
 
-<<<<<<< HEAD
 def pytest_generate_tests(metafunc):
     # pytest.mark.parametrize doesn't work on unittest.TestCase methods
     # see: https://docs.pytest.org/en/latest/example/parametrize.html#parametrizing-test-methods-through-per-class-configuration
@@ -1071,7 +1069,8 @@
 
         self.task.run_pexpect = mock.Mock(side_effect=run_pexpect_side_effect)
         self.task.run(self.pk)
-=======
+
+
 def test_os_open_oserror():
     with pytest.raises(OSError):
         os.open('this_file_does_not_exist', os.O_RDONLY)
@@ -1128,5 +1127,4 @@
     with pytest.raises(IOError, errno=3, strerror='dummy message'):
         ProjectUpdate.acquire_lock(instance)
     os_close.assert_called_with(3)
-    assert logger.err.called_with("I/O error({0}) while trying to aquire lock on file [{1}]: {2}".format(3, 'this_file_does_not_exist', 'dummy message'))
->>>>>>> 3c0d4bf1
+    assert logger.err.called_with("I/O error({0}) while trying to aquire lock on file [{1}]: {2}".format(3, 'this_file_does_not_exist', 'dummy message'))