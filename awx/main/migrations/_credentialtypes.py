from awx.main import utils
from awx.main.models import CredentialType
from awx.main.utils.encryption import encrypt_field, decrypt_field
from django.db.models import Q


DEPRECATED_CRED_KIND = {
    'rax': {
        'kind': 'cloud',
        'name': 'Rackspace',
        'inputs': {
            'fields': [{
                'id': 'username',
                'label': 'Username',
                'type': 'string'
            }, {
                'id': 'password',
                'label': 'Password',
                'type': 'string',
                'secret': True,
            }],
            'required': ['username', 'password']
        },
        'injectors': {
            'env': {
                'RAX_USERNAME': '{{ username }}',
                'RAX_API_KEY': '{{ password }}',
                'CLOUD_VERIFY_SSL': 'False',
            },
        },
    },
}


def _generate_deprecated_cred_types():
    ret = {}
    for deprecated_kind in DEPRECATED_CRED_KIND:
        ret[deprecated_kind] = None
    return ret


def _populate_deprecated_cred_types(cred, kind):
    if kind not in cred:
        return None
    if cred[kind] is None:
        new_obj = CredentialType(**DEPRECATED_CRED_KIND[kind])
        new_obj.save()
        cred[kind] = new_obj
    return cred[kind]


def _get_insights_credential_type():
    return CredentialType.objects.get(kind='insights')


def _is_insights_scm(apps, cred):
    return apps.get_model('main', 'Credential').objects.filter(id=cred.id, projects__scm_type='insights').exists()


def _disassociate_non_insights_projects(apps, cred):
    apps.get_model('main', 'Project').objects.filter(~Q(scm_type='insights') & Q(credential=cred)).update(credential=None)


def migrate_to_v2_credentials(apps, schema_editor):
    CredentialType.setup_tower_managed_defaults()
    deprecated_cred = _generate_deprecated_cred_types()

    # this monkey-patch is necessary to make the implicit role generation save
    # signal use the correct Role model (the version active at this point in
    # migration, not the one at HEAD)
    orig_current_apps = utils.get_current_apps
    try:
        utils.get_current_apps = lambda: apps
        for cred in apps.get_model('main', 'Credential').objects.all():
            job_templates = cred.jobtemplates.all()
            jobs = cred.jobs.all()
            data = {}
            if getattr(cred, 'vault_password', None):
                data['vault_password'] = cred.vault_password
            if _is_insights_scm(apps, cred):
                _disassociate_non_insights_projects(apps, cred)
                credential_type = _get_insights_credential_type()
            else:
                credential_type = _populate_deprecated_cred_types(deprecated_cred, cred.kind) or CredentialType.from_v1_kind(cred.kind, data)

            defined_fields = credential_type.defined_fields
            cred.credential_type = apps.get_model('main', 'CredentialType').objects.get(pk=credential_type.pk)

            for field in defined_fields:
                if getattr(cred, field, None):
                    cred.inputs[field] = getattr(cred, field)
            if cred.vault_password:
                for jt in job_templates:
                    jt.credential = None
                    jt.vault_credential = cred
                    jt.save()
                for job in jobs:
                    job.credential = None
                    job.vault_credential = cred
                    job.save()
            if data.get('is_insights', False):
                cred.kind = 'insights'
            cred.save()

            #
            # If the credential contains a vault password, create a new
            # *additional* credential for the ssh details
            #
            if cred.vault_password:
                # We need to make an ssh credential, too
                ssh_type = CredentialType.from_v1_kind('ssh')
                new_cred = apps.get_model('main', 'Credential').objects.get(pk=cred.pk)
                new_cred.pk = None
                new_cred.vault_password = ''
                new_cred.credential_type = apps.get_model('main', 'CredentialType').objects.get(pk=ssh_type.pk)
                if 'vault_password' in new_cred.inputs:
                    del new_cred.inputs['vault_password']

                # unset these attributes so that new roles are properly created
                # at save time
                new_cred.read_role = None
                new_cred.admin_role = None
                new_cred.use_role = None

                if any([getattr(cred, field) for field in ssh_type.defined_fields]):
                    new_cred.save(force_insert=True)

                    # copy rbac roles
                    for role_type in ('read_role', 'admin_role', 'use_role'):
                        for member in getattr(cred, role_type).members.all():
                            getattr(new_cred, role_type).members.add(member)
                        for role in getattr(cred, role_type).parents.all():
                            getattr(new_cred, role_type).parents.add(role)

                    for jt in job_templates:
                        jt.credential = new_cred
                        jt.save()
                    for job in jobs:
                        job.credential = new_cred
                        job.save()

                    # passwords must be decrypted and re-encrypted, because
                    # their encryption is based on the Credential's primary key
                    # (which has changed)
                    for field in ssh_type.defined_fields:
                        if field in ssh_type.secret_fields:
                            value = decrypt_field(cred, field)
                            if value:
                                setattr(new_cred, field, value)
                                new_cred.inputs[field] = encrypt_field(new_cred, field)
                                setattr(new_cred, field, '')
                        elif getattr(cred, field):
                            new_cred.inputs[field] = getattr(cred, field)
                    new_cred.save()
    finally:
        utils.get_current_apps = orig_current_apps


def migrate_job_credentials(apps, schema_editor):
    # this monkey-patch is necessary to make the implicit role generation save
    # signal use the correct Role model (the version active at this point in
    # migration, not the one at HEAD)
    orig_current_apps = utils.get_current_apps
    try:
        utils.get_current_apps = lambda: apps
        for type_ in ('Job', 'JobTemplate'):
            for obj in apps.get_model('main', type_).objects.all():
                if obj.cloud_credential:
                    obj.extra_credentials.add(obj.cloud_credential)
                if obj.network_credential:
                    obj.extra_credentials.add(obj.network_credential)
                obj.save()
    finally:
        utils.get_current_apps = orig_current_apps


<<<<<<< HEAD
def add_vault_id_field(apps, schema_editor):
    vault_credtype = CredentialType.objects.get(kind='vault')
    vault_credtype.inputs = CredentialType.defaults.get('vault')().inputs
    vault_credtype.save()
=======
def create_rhv_tower_credtype(apps, schema_editor):
    CredentialType.setup_tower_managed_defaults()


def add_azure_cloud_environment_field(apps, schema_editor):
    azure_rm_credtype = CredentialType.objects.get(kind='cloud',
                                                   name='Microsoft Azure Resource Manager')
    azure_rm_credtype.inputs = CredentialType.defaults.get('azure_rm')().inputs
    azure_rm_credtype.save()
>>>>>>> fac7fd45
<|MERGE_RESOLUTION|>--- conflicted
+++ resolved
@@ -174,12 +174,12 @@
         utils.get_current_apps = orig_current_apps
 
 
-<<<<<<< HEAD
 def add_vault_id_field(apps, schema_editor):
     vault_credtype = CredentialType.objects.get(kind='vault')
     vault_credtype.inputs = CredentialType.defaults.get('vault')().inputs
     vault_credtype.save()
-=======
+
+
 def create_rhv_tower_credtype(apps, schema_editor):
     CredentialType.setup_tower_managed_defaults()
 
@@ -188,5 +188,4 @@
     azure_rm_credtype = CredentialType.objects.get(kind='cloud',
                                                    name='Microsoft Azure Resource Manager')
     azure_rm_credtype.inputs = CredentialType.defaults.get('azure_rm')().inputs
-    azure_rm_credtype.save()
->>>>>>> fac7fd45
+    azure_rm_credtype.save()