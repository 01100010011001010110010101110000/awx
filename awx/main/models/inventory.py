# Copyright (c) 2015 Ansible, Inc.
# All Rights Reserved.

# Python
import datetime
import logging
import re
import copy

# Django
from django.conf import settings
from django.db import models
from django.utils.translation import ugettext_lazy as _
from django.db import transaction
from django.core.exceptions import ValidationError
from django.core.urlresolvers import reverse
from django.utils.timezone import now

# AWX
from awx.main.constants import CLOUD_PROVIDERS
from awx.main.fields import AutoOneToOneField
from awx.main.managers import HostManager
from awx.main.models.base import * # noqa
from awx.main.models.jobs import Job
from awx.main.models.unified_jobs import * # noqa
from awx.main.utils import ignore_inventory_computed_fields, _inventory_updates

__all__ = ['Inventory', 'Host', 'Group', 'InventorySource', 'InventoryUpdate', 'CustomInventoryScript']

logger = logging.getLogger('awx.main.models.inventory')


class Inventory(CommonModel):
    '''
    an inventory source contains lists and hosts.
    '''

    class Meta:
        app_label = 'main'
        verbose_name_plural = _('inventories')
        unique_together = [('name', 'organization')]
        ordering = ('name',)

    organization = models.ForeignKey(
        'Organization',
        related_name='inventories',
        help_text=_('Organization containing this inventory.'),
        on_delete=models.CASCADE,
    )
    variables = models.TextField(
        blank=True,
        default='',
        help_text=_('Inventory variables in JSON or YAML format.'),
    )
    has_active_failures = models.BooleanField(
        default=False,
        editable=False,
        help_text=_('Flag indicating whether any hosts in this inventory have failed.'),
    )
    total_hosts = models.PositiveIntegerField(
        default=0,
        editable=False,
        help_text=_('Total number of hosts in this inventory.'),
    )
    hosts_with_active_failures = models.PositiveIntegerField(
        default=0,
        editable=False,
        help_text=_('Number of hosts in this inventory with active failures.'),
    )
    total_groups = models.PositiveIntegerField(
        default=0,
        editable=False,
        help_text=_('Total number of groups in this inventory.'),
    )
    groups_with_active_failures = models.PositiveIntegerField(
        default=0,
        editable=False,
        help_text=_('Number of groups in this inventory with active failures.'),
    )
    has_inventory_sources = models.BooleanField(
        default=False,
        editable=False,
        help_text=_('Flag indicating whether this inventory has any external inventory sources.'),
    )
    total_inventory_sources = models.PositiveIntegerField(
        default=0,
        editable=False,
        help_text=_('Total number of external inventory sources configured within this inventory.'),
    )
    inventory_sources_with_failures = models.PositiveIntegerField(
        default=0,
        editable=False,
        help_text=_('Number of external inventory sources in this inventory with failures.'),
    )

    def get_absolute_url(self):
        return reverse('api:inventory_detail', args=(self.pk,))

    def mark_inactive(self, save=True):
        '''
        When marking inventory inactive, also mark hosts and groups inactive.
        '''
        with ignore_inventory_computed_fields():
            for host in self.hosts.filter(active=True):
                host.mark_inactive()
            for group in self.groups.filter(active=True):
                group.mark_inactive(recompute=False)
            for inventory_source in self.inventory_sources.filter(active=True):
                inventory_source.mark_inactive()
        super(Inventory, self).mark_inactive(save=save)

    variables_dict = VarsDictProperty('variables')

    def get_group_hosts_map(self, active=None):
        '''
        Return dictionary mapping group_id to set of child host_id's.
        '''
        # FIXME: Cache this mapping?
        group_hosts_kw = dict(group__inventory_id=self.pk, host__inventory_id=self.pk)
        if active is not None:
            group_hosts_kw['group__active'] = active
            group_hosts_kw['host__active'] = active
        group_hosts_qs = Group.hosts.through.objects.filter(**group_hosts_kw)
        group_hosts_qs = group_hosts_qs.values_list('group_id', 'host_id')
        group_hosts_map = {}
        for group_id, host_id in group_hosts_qs:
            group_host_ids = group_hosts_map.setdefault(group_id, set())
            group_host_ids.add(host_id)
        return group_hosts_map

    def get_group_parents_map(self, active=None):
        '''
        Return dictionary mapping group_id to set of parent group_id's.
        '''
        # FIXME: Cache this mapping?
        group_parents_kw = dict(from_group__inventory_id=self.pk, to_group__inventory_id=self.pk)
        if active is not None:
            group_parents_kw['from_group__active'] = active
            group_parents_kw['to_group__active'] = active
        group_parents_qs = Group.parents.through.objects.filter(**group_parents_kw)
        group_parents_qs = group_parents_qs.values_list('from_group_id', 'to_group_id')
        group_parents_map = {}
        for from_group_id, to_group_id in group_parents_qs:
            group_parents = group_parents_map.setdefault(from_group_id, set())
            group_parents.add(to_group_id)
        return group_parents_map

    def get_group_children_map(self, active=None):
        '''
        Return dictionary mapping group_id to set of child group_id's.
        '''
        # FIXME: Cache this mapping?
        group_parents_kw = dict(from_group__inventory_id=self.pk, to_group__inventory_id=self.pk)
        if active is not None:
            group_parents_kw['from_group__active'] = active
            group_parents_kw['to_group__active'] = active
        group_parents_qs = Group.parents.through.objects.filter(**group_parents_kw)
        group_parents_qs = group_parents_qs.values_list('from_group_id', 'to_group_id')
        group_children_map = {}
        for from_group_id, to_group_id in group_parents_qs:
            group_children = group_children_map.setdefault(to_group_id, set())
            group_children.add(from_group_id)
        return group_children_map

    def update_host_computed_fields(self):
        '''
        Update computed fields for all active hosts in this inventory.
        '''
        hosts_to_update = {}
        hosts_qs = self.hosts.filter(active=True)
        # Define queryset of all hosts with active failures.
        hosts_with_active_failures = hosts_qs.filter(last_job_host_summary__isnull=False, last_job_host_summary__job__active=True, last_job_host_summary__failed=True).values_list('pk', flat=True)
        # Find all hosts that need the has_active_failures flag set.
        hosts_to_set = hosts_qs.filter(has_active_failures=False, pk__in=hosts_with_active_failures)
        for host_pk in hosts_to_set.values_list('pk', flat=True):
            host_updates = hosts_to_update.setdefault(host_pk, {})
            host_updates['has_active_failures'] = True
        # Find all hosts that need the has_active_failures flag cleared.
        hosts_to_clear = hosts_qs.filter(has_active_failures=True).exclude(pk__in=hosts_with_active_failures)
        for host_pk in hosts_to_clear.values_list('pk', flat=True):
            host_updates = hosts_to_update.setdefault(host_pk, {})
            host_updates['has_active_failures'] = False
        # Define queryset of all hosts with cloud inventory sources.
        hosts_with_cloud_inventory = hosts_qs.filter(inventory_sources__active=True, inventory_sources__source__in=CLOUD_INVENTORY_SOURCES).values_list('pk', flat=True)
        # Find all hosts that need the has_inventory_sources flag set.
        hosts_to_set = hosts_qs.filter(has_inventory_sources=False, pk__in=hosts_with_cloud_inventory)
        for host_pk in hosts_to_set.values_list('pk', flat=True):
            host_updates = hosts_to_update.setdefault(host_pk, {})
            host_updates['has_inventory_sources'] = True
        # Find all hosts that need the has_inventory_sources flag cleared.
        hosts_to_clear = hosts_qs.filter(has_inventory_sources=True).exclude(pk__in=hosts_with_cloud_inventory)
        for host_pk in hosts_to_clear.values_list('pk', flat=True):
            host_updates = hosts_to_update.setdefault(host_pk, {})
            host_updates['has_inventory_sources'] = False
        # Now apply updates to hosts where needed (in batches).
        all_update_pks = hosts_to_update.keys()
        for offset in xrange(0, len(all_update_pks), 500):
            update_pks = all_update_pks[offset:(offset + 500)]
            for host in hosts_qs.filter(pk__in=update_pks):
                host_updates = hosts_to_update[host.pk]
                for field, value in host_updates.items():
                    setattr(host, field, value)
                host.save(update_fields=host_updates.keys())

    def update_group_computed_fields(self):
        '''
        Update computed fields for all active groups in this inventory.
        '''
        group_children_map = self.get_group_children_map(active=True)
        group_hosts_map = self.get_group_hosts_map(active=True)
        active_host_pks = set(self.hosts.filter(active=True).values_list('pk', flat=True))
        failed_host_pks = set(self.hosts.filter(active=True, last_job_host_summary__job__active=True, last_job_host_summary__failed=True).values_list('pk', flat=True))
        # active_group_pks = set(self.groups.filter(active=True).values_list('pk', flat=True))
        failed_group_pks = set() # Update below as we check each group.
        groups_with_cloud_pks = set(self.groups.filter(active=True, inventory_sources__active=True, inventory_sources__source__in=CLOUD_INVENTORY_SOURCES).values_list('pk', flat=True))
        groups_to_update = {}

        # Build list of group pks to check, starting with the groups at the
        # deepest level within the tree.
        root_group_pks = set(self.root_groups.values_list('pk', flat=True))
        group_depths = {} # pk: max_depth

        def update_group_depths(group_pk, current_depth=0):
            max_depth = group_depths.get(group_pk, -1)
            # Arbitrarily limit depth to avoid hitting Python recursion limit (which defaults to 1000).
            if current_depth > 100:
                return
            if current_depth > max_depth:
                group_depths[group_pk] = current_depth
            for child_pk in group_children_map.get(group_pk, set()):
                update_group_depths(child_pk, current_depth + 1)
        for group_pk in root_group_pks:
            update_group_depths(group_pk)
        group_pks_to_check = [x[1] for x in sorted([(v,k) for k,v in group_depths.items()], reverse=True)]

        for group_pk in group_pks_to_check:
            # Get all children and host pks for this group.
            parent_pks_to_check = set([group_pk])
            parent_pks_checked = set()
            child_pks = set()
            host_pks = set()
            while parent_pks_to_check:
                for parent_pk in list(parent_pks_to_check):
                    c_ids = group_children_map.get(parent_pk, set())
                    child_pks.update(c_ids)
                    parent_pks_to_check.remove(parent_pk)
                    parent_pks_checked.add(parent_pk)
                    parent_pks_to_check.update(c_ids - parent_pks_checked)
                    h_ids = group_hosts_map.get(parent_pk, set())
                    host_pks.update(h_ids)
            # Define updates needed for this group.
            group_updates = groups_to_update.setdefault(group_pk, {})
            group_updates.update({
                'total_hosts': len(active_host_pks & host_pks),
                'has_active_failures': bool(failed_host_pks & host_pks),
                'hosts_with_active_failures': len(failed_host_pks & host_pks),
                'total_groups': len(child_pks),
                'groups_with_active_failures': len(failed_group_pks & child_pks),
                'has_inventory_sources': bool(group_pk in groups_with_cloud_pks),
            })
            if group_updates['has_active_failures']:
                failed_group_pks.add(group_pk)

        # Now apply updates to each group as needed (in batches).
        all_update_pks = groups_to_update.keys()
        for offset in xrange(0, len(all_update_pks), 500):
            update_pks = all_update_pks[offset:(offset + 500)]
            for group in self.groups.filter(pk__in=update_pks):
                group_updates = groups_to_update[group.pk]
                for field, value in group_updates.items():
                    if getattr(group, field) != value:
                        setattr(group, field, value)
                    else:
                        group_updates.pop(field)
                if group_updates:
                    group.save(update_fields=group_updates.keys())

    def update_computed_fields(self, update_groups=True, update_hosts=True):
        '''
        Update model fields that are computed from database relationships.
        '''
        logger.debug("Going to update inventory computed fields")
        if update_hosts:
            self.update_host_computed_fields()
        if update_groups:
            self.update_group_computed_fields()
        active_hosts = self.hosts.filter(active=True)
        failed_hosts = active_hosts.filter(has_active_failures=True)
        active_groups = self.groups.filter(active=True)
        failed_groups = active_groups.filter(has_active_failures=True)
        active_inventory_sources = self.inventory_sources.filter(active=True, source__in=CLOUD_INVENTORY_SOURCES)
        failed_inventory_sources = active_inventory_sources.filter(last_job_failed=True)
        computed_fields = {
            'has_active_failures': bool(failed_hosts.count()),
            'total_hosts': active_hosts.count(),
            'hosts_with_active_failures': failed_hosts.count(),
            'total_groups': active_groups.count(),
            'groups_with_active_failures': failed_groups.count(),
            'has_inventory_sources': bool(active_inventory_sources.count()),
            'total_inventory_sources': active_inventory_sources.count(),
            'inventory_sources_with_failures': failed_inventory_sources.count(),
        }
        # CentOS python seems to have issues clobbering the inventory on poor timing during certain operations
        iobj = Inventory.objects.get(id=self.id)
        for field, value in computed_fields.items():
            if getattr(iobj, field) != value:
                setattr(iobj, field, value)
            else:
                computed_fields.pop(field)
        if computed_fields:
            iobj.save(update_fields=computed_fields.keys())
        logger.debug("Finished updating inventory computed fields")

    @property
    def root_groups(self):
        group_pks = self.groups.values_list('pk', flat=True)
        return self.groups.exclude(parents__pk__in=group_pks).distinct()


class Host(CommonModelNameNotUnique):
    '''
    A managed node
    '''

    class Meta:
        app_label = 'main'
        unique_together = (("name", "inventory"),) # FIXME: Add ('instance_id', 'inventory') after migration.
        ordering = ('inventory', 'name')

    inventory = models.ForeignKey(
        'Inventory',
        related_name='hosts',
        on_delete=models.CASCADE,
    )
    enabled = models.BooleanField(
        default=True,
        help_text=_('Is this host online and available for running jobs?'),
    )
    instance_id = models.CharField(
        max_length=100,
        blank=True,
        default='',
    )
    variables = models.TextField(
        blank=True,
        default='',
        help_text=_('Host variables in JSON or YAML format.'),
    )
    last_job = models.ForeignKey(
        'Job',
        related_name='hosts_as_last_job+',
        null=True,
        default=None,
        editable=False,
        on_delete=models.SET_NULL,
    )
    last_job_host_summary = models.ForeignKey(
        'JobHostSummary',
        related_name='hosts_as_last_job_summary+',
        blank=True,
        null=True,
        default=None,
        editable=False,
        on_delete=models.SET_NULL,
    )
    has_active_failures  = models.BooleanField(
        default=False,
        editable=False,
        help_text=_('Flag indicating whether the last job failed for this host.'),
    )
    has_inventory_sources = models.BooleanField(
        default=False,
        editable=False,
        help_text=_('Flag indicating whether this host was created/updated from any external inventory sources.'),
    )
    inventory_sources = models.ManyToManyField(
        'InventorySource',
        related_name='hosts',
        editable=False,
        help_text=_('Inventory source(s) that created or modified this host.'),
    )

    objects = HostManager()

    def __unicode__(self):
        return self.name

    def get_absolute_url(self):
        return reverse('api:host_detail', args=(self.pk,))

    def mark_inactive(self, save=True, from_inventory_import=False, skip_active_check=False):
        '''
        When marking hosts inactive, remove all associations to related
        inventory sources.
        '''
        super(Host, self).mark_inactive(save=save, skip_active_check=skip_active_check)
        if not from_inventory_import:
            self.inventory_sources.clear()

    def update_computed_fields(self, update_inventory=True, update_groups=True):
        '''
        Update model fields that are computed from database relationships.
        '''
        has_active_failures = bool(self.last_job_host_summary and
                                   self.last_job_host_summary.job.active and
                                   self.last_job_host_summary.failed)
        active_inventory_sources = self.inventory_sources.filter(active=True,
                                                                 source__in=CLOUD_INVENTORY_SOURCES)
        computed_fields = {
            'has_active_failures': has_active_failures,
            'has_inventory_sources': bool(active_inventory_sources.count()),
        }
        for field, value in computed_fields.items():
            if getattr(self, field) != value:
                setattr(self, field, value)
            else:
                computed_fields.pop(field)
        if computed_fields:
            self.save(update_fields=computed_fields.keys())
        # Groups and inventory may also need to be updated when host fields
        # change.
        # NOTE: I think this is no longer needed
        # if update_groups:
        #     for group in self.all_groups.filter(active=True):
        #         group.update_computed_fields()
        # if update_inventory:
        #     self.inventory.update_computed_fields(update_groups=False,
        #                                           update_hosts=False)
        # Rebuild summary fields cache
    variables_dict = VarsDictProperty('variables')

    @property
    def all_groups(self):
        '''
        Return all groups of which this host is a member, avoiding infinite
        recursion in the case of cyclical group relations.
        '''
        group_parents_map = self.inventory.get_group_parents_map()
        group_pks = set(self.groups.values_list('pk', flat=True))
        child_pks_to_check = set()
        child_pks_to_check.update(group_pks)
        child_pks_checked = set()
        while child_pks_to_check:
            for child_pk in list(child_pks_to_check):
                p_ids = group_parents_map.get(child_pk, set())
                group_pks.update(p_ids)
                child_pks_to_check.remove(child_pk)
                child_pks_checked.add(child_pk)
                child_pks_to_check.update(p_ids - child_pks_checked)
        return Group.objects.filter(pk__in=group_pks).distinct()

    # Use .job_host_summaries.all() to get jobs affecting this host.
    # Use .job_events.all() to get events affecting this host.


class Group(CommonModelNameNotUnique):
    '''
    A group containing managed hosts.  A group or host may belong to multiple
    groups.
    '''

    class Meta:
        app_label = 'main'
        unique_together = (("name", "inventory"),)
        ordering = ('name',)

    inventory = models.ForeignKey(
        'Inventory',
        related_name='groups',
        on_delete=models.CASCADE,
    )
    # Can also be thought of as: parents == member_of, children == members
    parents = models.ManyToManyField(
        'self',
        symmetrical=False,
        related_name='children',
        blank=True,
    )
    variables = models.TextField(
        blank=True,
        default='',
        help_text=_('Group variables in JSON or YAML format.'),
    )
    hosts = models.ManyToManyField(
        'Host',
        related_name='groups',
        blank=True,
        help_text=_('Hosts associated directly with this group.'),
    )
    total_hosts = models.PositiveIntegerField(
        default=0,
        editable=False,
        help_text=_('Total number of hosts directly or indirectly in this group.'),
    )
    has_active_failures = models.BooleanField(
        default=False,
        editable=False,
        help_text=_('Flag indicating whether this group has any hosts with active failures.'),
    )
    hosts_with_active_failures = models.PositiveIntegerField(
        default=0,
        editable=False,
        help_text=_('Number of hosts in this group with active failures.'),
    )
    total_groups = models.PositiveIntegerField(
        default=0,
        editable=False,
        help_text=_('Total number of child groups contained within this group.'),
    )
    groups_with_active_failures = models.PositiveIntegerField(
        default=0,
        editable=False,
        help_text=_('Number of child groups within this group that have active failures.'),
    )
    has_inventory_sources = models.BooleanField(
        default=False,
        editable=False,
        help_text=_('Flag indicating whether this group was created/updated from any external inventory sources.'),
    )
    inventory_sources = models.ManyToManyField(
        'InventorySource',
        related_name='groups',
        editable=False,
        help_text=_('Inventory source(s) that created or modified this group.'),
    )

    def __unicode__(self):
        return self.name

    def get_absolute_url(self):
        return reverse('api:group_detail', args=(self.pk,))

    @transaction.atomic
    def mark_inactive_recursive(self):
        from awx.main.tasks import bulk_inventory_element_delete
        from awx.main.utils import ignore_inventory_computed_fields
        from awx.main.signals import disable_activity_stream

        def mark_actual():
            all_group_hosts = Group.hosts.through.objects.select_related("host", "group").filter(group__inventory=self.inventory)
            group_hosts = {'groups': {}, 'hosts': {}}
            all_group_parents = Group.parents.through.objects.select_related("parent", "group").filter(from_group__inventory=self.inventory)
            group_children = {}
            group_parents = {}
            marked_hosts = []
            marked_groups = [self.id]

            for pairing in all_group_hosts:
                if pairing.group_id not in group_hosts['groups']:
                    group_hosts['groups'][pairing.group_id] = []
                if pairing.host_id not in group_hosts['hosts']:
                    group_hosts['hosts'][pairing.host_id] = []
                group_hosts['groups'][pairing.group_id].append(pairing.host_id)
                group_hosts['hosts'][pairing.host_id].append(pairing.group_id)

            for pairing in all_group_parents:
                if pairing.to_group_id not in group_children:
                    group_children[pairing.to_group_id] = []
                if pairing.from_group_id not in group_parents:
                    group_parents[pairing.from_group_id] = []
                group_children[pairing.to_group_id].append(pairing.from_group_id)
                group_parents[pairing.from_group_id].append(pairing.to_group_id)

            linked_children = [(self.id, g) for g in group_children[self.id]] if self.id in group_children else []

            if self.id in group_hosts['groups']:
                for host in copy.copy(group_hosts['groups'][self.id]):
                    group_hosts['hosts'][host].remove(self.id)
                    group_hosts['groups'][self.id].remove(host)
                    if len(group_hosts['hosts'][host]) < 1:
                        marked_hosts.append(host)

            for subgroup in linked_children:
                parent, group = subgroup
                group_parents[group].remove(parent)
                group_children[parent].remove(group)
                if len(group_parents[group]) > 0:
                    continue
                for host in copy.copy(group_hosts['groups'].get(group, [])):
                    group_hosts['hosts'][host].remove(group)
                    group_hosts['groups'][group].remove(host)
                    if len(group_hosts['hosts'][host]) < 1:
                        marked_hosts.append(host)
                if group in group_children:
                    for direct_child in group_children[group]:
                        linked_children.append((group, direct_child))
                marked_groups.append(group)
            Group.objects.filter(id__in=marked_groups).update(active=False)
            Host.objects.filter(id__in=marked_hosts).update(active=False)
            Group.parents.through.objects.filter(to_group__id__in=marked_groups)
            Group.hosts.through.objects.filter(group__id__in=marked_groups)
            Group.inventory_sources.through.objects.filter(group__id__in=marked_groups).delete()
            bulk_inventory_element_delete.delay(self.inventory.id, groups=marked_groups, hosts=marked_hosts)
        with ignore_inventory_computed_fields():
            with disable_activity_stream():
                mark_actual()

    def mark_inactive(self, save=True, recompute=True, from_inventory_import=False, skip_active_check=False):
        '''
        When marking groups inactive, remove all associations to related
        groups/hosts/inventory_sources.
        '''
        def mark_actual():
            super(Group, self).mark_inactive(save=save, skip_active_check=skip_active_check)
            self.inventory_source.mark_inactive(save=save)
            self.inventory_sources.clear()
            self.parents.clear()
            self.children.clear()
            self.hosts.clear()
        i = self.inventory

        if from_inventory_import:
            super(Group, self).mark_inactive(save=save, skip_active_check=skip_active_check)
        elif recompute:
            with ignore_inventory_computed_fields():
                mark_actual()
            i.update_computed_fields()
        else:
            mark_actual()

    def update_computed_fields(self):
        '''
        Update model fields that are computed from database relationships.
        '''
        active_hosts = self.all_hosts.filter(active=True)
        failed_hosts = active_hosts.filter(last_job_host_summary__job__active=True,
                                           last_job_host_summary__failed=True)
        active_groups = self.all_children.filter(active=True)
        # FIXME: May not be accurate unless we always update groups depth-first.
        failed_groups = active_groups.filter(has_active_failures=True)
        active_inventory_sources = self.inventory_sources.filter(active=True,
                                                                 source__in=CLOUD_INVENTORY_SOURCES)
        computed_fields = {
            'total_hosts': active_hosts.count(),
            'has_active_failures': bool(failed_hosts.count()),
            'hosts_with_active_failures': failed_hosts.count(),
            'total_groups': active_groups.count(),
            'groups_with_active_failures': failed_groups.count(),
            'has_inventory_sources': bool(active_inventory_sources.count()),
        }
        for field, value in computed_fields.items():
            if getattr(self, field) != value:
                setattr(self, field, value)
            else:
                computed_fields.pop(field)
        if computed_fields:
            self.save(update_fields=computed_fields.keys())

    variables_dict = VarsDictProperty('variables')

    def get_all_parents(self, except_pks=None):
        '''
        Return all parents of this group recursively.  The group itself will
        be excluded unless there is a cycle leading back to it.
        '''
        group_parents_map = self.inventory.get_group_parents_map()
        child_pks_to_check = set([self.pk])
        child_pks_checked = set()
        parent_pks = set()
        while child_pks_to_check:
            for child_pk in list(child_pks_to_check):
                p_ids = group_parents_map.get(child_pk, set())
                parent_pks.update(p_ids)
                child_pks_to_check.remove(child_pk)
                child_pks_checked.add(child_pk)
                child_pks_to_check.update(p_ids - child_pks_checked)
        return Group.objects.filter(pk__in=parent_pks).distinct()

    @property
    def all_parents(self):
        return self.get_all_parents()

    def get_all_children(self, except_pks=None):
        '''
        Return all children of this group recursively.  The group itself will
        be excluded unless there is a cycle leading back to it.
        '''
        group_children_map = self.inventory.get_group_children_map()
        parent_pks_to_check = set([self.pk])
        parent_pks_checked = set()
        child_pks = set()
        while parent_pks_to_check:
            for parent_pk in list(parent_pks_to_check):
                c_ids = group_children_map.get(parent_pk, set())
                child_pks.update(c_ids)
                parent_pks_to_check.remove(parent_pk)
                parent_pks_checked.add(parent_pk)
                parent_pks_to_check.update(c_ids - parent_pks_checked)
        return Group.objects.filter(pk__in=child_pks).distinct()

    @property
    def all_children(self):
        return self.get_all_children()

    def get_all_hosts(self, except_group_pks=None):
        '''
        Return all hosts associated with this group or any of its children.
        '''
        group_children_map = self.inventory.get_group_children_map()
        group_hosts_map = self.inventory.get_group_hosts_map()
        parent_pks_to_check = set([self.pk])
        parent_pks_checked = set()
        host_pks = set()
        while parent_pks_to_check:
            for parent_pk in list(parent_pks_to_check):
                c_ids = group_children_map.get(parent_pk, set())
                parent_pks_to_check.remove(parent_pk)
                parent_pks_checked.add(parent_pk)
                parent_pks_to_check.update(c_ids - parent_pks_checked)
                h_ids = group_hosts_map.get(parent_pk, set())
                host_pks.update(h_ids)
        return Host.objects.filter(pk__in=host_pks).distinct()

    @property
    def all_hosts(self):
        return self.get_all_hosts()

    @property
    def job_host_summaries(self):
        from awx.main.models.jobs import JobHostSummary
        return JobHostSummary.objects.filter(host__in=self.all_hosts)

    @property
    def job_events(self):
        from awx.main.models.jobs import JobEvent
        return JobEvent.objects.filter(host__in=self.all_hosts)

    @property
    def ad_hoc_commands(self):
        from awx.main.models.ad_hoc_commands import AdHocCommand
        return AdHocCommand.objects.filter(hosts__in=self.all_hosts)


class InventorySourceOptions(BaseModel):
    '''
    Common fields for InventorySource and InventoryUpdate.
    '''

    SOURCE_CHOICES = [
        ('',       _('Manual')),
        ('file',   _('Local File, Directory or Script')),
        ('rax',    _('Rackspace Cloud Servers')),
        ('ec2',    _('Amazon EC2')),
        ('gce',    _('Google Compute Engine')),
        ('azure',  _('Microsoft Azure')),
        ('vmware', _('VMware vCenter')),
        ('openstack', _('OpenStack')),
        ('custom', _('Custom Script')),
    ]

    # Use tools/scripts/get_ec2_filter_names.py to build this list.
    INSTANCE_FILTER_NAMES = [
        "architecture",
        "association.allocation-id",
        "association.association-id",
        "association.ip-owner-id",
        "association.public-ip",
        "availability-zone",
        "block-device-mapping.attach-time",
        "block-device-mapping.delete-on-termination",
        "block-device-mapping.device-name",
        "block-device-mapping.status",
        "block-device-mapping.volume-id",
        "client-token",
        "dns-name",
        "group-id",
        "group-name",
        "hypervisor",
        "iam-instance-profile.arn",
        "image-id",
        "instance-id",
        "instance-lifecycle",
        "instance-state-code",
        "instance-state-name",
        "instance-type",
        "instance.group-id",
        "instance.group-name",
        "ip-address",
        "kernel-id",
        "key-name",
        "launch-index",
        "launch-time",
        "monitoring-state",
        "network-interface-private-dns-name",
        "network-interface.addresses.association.ip-owner-id",
        "network-interface.addresses.association.public-ip",
        "network-interface.addresses.primary",
        "network-interface.addresses.private-ip-address",
        "network-interface.attachment.attach-time",
        "network-interface.attachment.attachment-id",
        "network-interface.attachment.delete-on-termination",
        "network-interface.attachment.device-index",
        "network-interface.attachment.instance-id",
        "network-interface.attachment.instance-owner-id",
        "network-interface.attachment.status",
        "network-interface.availability-zone",
        "network-interface.description",
        "network-interface.group-id",
        "network-interface.group-name",
        "network-interface.mac-address",
        "network-interface.network-interface.id",
        "network-interface.owner-id",
        "network-interface.requester-id",
        "network-interface.requester-managed",
        "network-interface.source-destination-check",
        "network-interface.status",
        "network-interface.subnet-id",
        "network-interface.vpc-id",
        "owner-id",
        "placement-group-name",
        "platform",
        "private-dns-name",
        "private-ip-address",
        "product-code",
        "product-code.type",
        "ramdisk-id",
        "reason",
        "requester-id",
        "reservation-id",
        "root-device-name",
        "root-device-type",
        "source-dest-check",
        "spot-instance-request-id",
        "state-reason-code",
        "state-reason-message",
        "subnet-id",
        "tag-key",
        "tag-value",
        "tenancy",
        "virtualization-type",
        "vpc-id"
    ]

    class Meta:
        abstract = True

    source = models.CharField(
        max_length=32,
        choices=SOURCE_CHOICES,
        blank=True,
        default='',
    )
    source_path = models.CharField(
        max_length=1024,
        blank=True,
        default='',
        editable=False,
    )
    source_script = models.ForeignKey(
        'CustomInventoryScript',
        null=True,
        default=None,
        blank=True,
        on_delete=models.SET_NULL,
    )
    source_vars = models.TextField(
        blank=True,
        default='',
        help_text=_('Inventory source variables in YAML or JSON format.'),
    )
    credential = models.ForeignKey(
        'Credential',
        related_name='%(class)ss',
        null=True,
        default=None,
        blank=True,
        on_delete=models.SET_NULL,
    )
    source_regions = models.CharField(
        max_length=1024,
        blank=True,
        default='',
    )
    instance_filters = models.CharField(
        max_length=1024,
        blank=True,
        default='',
        help_text=_('Comma-separated list of filter expressions (EC2 only). Hosts are imported when ANY of the filters match.'),
    )
    group_by = models.CharField(
        max_length=1024,
        blank=True,
        default='',
        help_text=_('Limit groups automatically created from inventory source (EC2 only).'),
    )
    overwrite = models.BooleanField(
        default=False,
        help_text=_('Overwrite local groups and hosts from remote inventory source.'),
    )
    overwrite_vars = models.BooleanField(
        default=False,
        help_text=_('Overwrite local variables from remote inventory source.'),
    )

    @classmethod
    def get_ec2_region_choices(cls):
        ec2_region_names = getattr(settings, 'EC2_REGION_NAMES', {})
        ec2_name_replacements = {
            'us': 'US',
            'ap': 'Asia Pacific',
            'eu': 'Europe',
            'sa': 'South America',
        }
        import boto.ec2
        regions = [('all', 'All')]
        for region in boto.ec2.regions():
            label = ec2_region_names.get(region.name, '')
            if not label:
                label_parts = []
                for part in region.name.split('-'):
                    part = ec2_name_replacements.get(part.lower(), part.title())
                    label_parts.append(part)
                label = ' '.join(label_parts)
            regions.append((region.name, label))
        return regions

    @classmethod
    def get_ec2_group_by_choices(cls):
        return [
            ('availability_zone', 'Availability Zone'),
            ('ami_id', 'Image ID'),
            ('instance_id', 'Instance ID'),
            ('instance_type', 'Instance Type'),
            ('key_pair', 'Key Name'),
            ('region', 'Region'),
            ('security_group', 'Security Group'),
            ('tag_keys', 'Tags'),
            ('vpc_id', 'VPC ID'),
            ('tag_none', 'Tag None'),
        ]

    @classmethod
    def get_rax_region_choices(cls):
        # Not possible to get rax regions without first authenticating, so use
        # list from settings.
        regions = list(getattr(settings, 'RAX_REGION_CHOICES', []))
        regions.insert(0, ('ALL', 'All'))
        return regions

    @classmethod
    def get_gce_region_choices(self):
        """Return a complete list of regions in GCE, as a list of
        two-tuples.
        """
        # It's not possible to get a list of regions from GCE without
        # authenticating first.  Therefore, use a list from settings.
        regions = list(getattr(settings, 'GCE_REGION_CHOICES', []))
        regions.insert(0, ('all', 'All'))
        return regions

    @classmethod
    def get_azure_region_choices(self):
        """Return a complete list of regions in Microsoft Azure, as a list of
        two-tuples.
        """
        # It's not possible to get a list of regions from Azure without
        # authenticating first (someone reading these might think there's
        # a pattern here!).  Therefore, you guessed it, use a list from
        # settings.
        regions = list(getattr(settings, 'AZURE_REGION_CHOICES', []))
        regions.insert(0, ('all', 'All'))
        return regions

    @classmethod
    def get_vmware_region_choices(self):
        """Return a complete list of regions in VMware, as a list of two-tuples
        (but note that VMware doesn't actually have regions!).
        """
        return [('all', 'All')]

    @classmethod
    def get_openstack_region_choices(self):
        """I don't think openstack has regions"""
        return [('all', 'All')]

    def clean_credential(self):
        if not self.source:
            return None
        cred = self.credential
        if cred:
            # If a credential was provided, it's important that it matches
            # the actual inventory source being used (Amazon requires Amazon
            # credentials; Rackspace requires Rackspace credentials; etc...)
            if self.source.replace('ec2', 'aws') != cred.kind:
                raise ValidationError(
                    'Cloud-based inventory sources (such as %s) require '
                    'credentials for the matching cloud service.' % self.source
                )
        # Allow an EC2 source to omit the credential.  If Tower is running on
        # an EC2 instance with an IAM Role assigned, boto will use credentials
        # from the instance metadata instead of those explicitly provided.
        elif self.source in CLOUD_PROVIDERS and self.source != 'ec2':
            raise ValidationError('Credential is required for a cloud source')
        return cred

    def clean_source_regions(self):
        regions = self.source_regions

        if self.source in CLOUD_PROVIDERS:
            get_regions = getattr(self, 'get_%s_region_choices' % self.source)
            valid_regions = [x[0] for x in get_regions()]
            if self.source == 'rax':
                region_transform = lambda x: x.strip().upper()
            else:
                region_transform = lambda x: x.strip().lower()
        else:
            return ''
        all_region = region_transform('all')
        valid_regions = [region_transform(x) for x in valid_regions]
        regions = [region_transform(x) for x in regions.split(',') if x.strip()]
        if all_region in regions:
            return all_region
        invalid_regions = []
        for r in regions:
            if r not in valid_regions and r not in invalid_regions:
                invalid_regions.append(r)
        if invalid_regions:
            raise ValidationError('Invalid %s region%s: %s' % (self.source,
                                  '' if len(invalid_regions) == 1 else 's',
                                  ', '.join(invalid_regions)))
        return ','.join(regions)

    source_vars_dict = VarsDictProperty('source_vars')

    def clean_instance_filters(self):
        instance_filters = unicode(self.instance_filters or '')
        if self.source != 'ec2':
            return ''
        invalid_filters = []
        instance_filter_re = re.compile(r'^((tag:.+)|([a-z][a-z\.-]*[a-z]))=.*$')
        for instance_filter in instance_filters.split(','):
            instance_filter = instance_filter.strip()
            if not instance_filter:
                continue
            if not instance_filter_re.match(instance_filter):
                invalid_filters.append(instance_filter)
                continue
            instance_filter_name = instance_filter.split('=', 1)[0]
            if instance_filter_name.startswith('tag:'):
                continue
            if instance_filter_name not in self.INSTANCE_FILTER_NAMES:
                invalid_filters.append(instance_filter)
        if invalid_filters:
            raise ValidationError('Invalid filter expression%s: %s' %
                                  ('' if len(invalid_filters) == 1 else 's',
                                   ', '.join(invalid_filters)))
        return instance_filters

    def clean_group_by(self):
        group_by = unicode(self.group_by or '')
        if self.source != 'ec2':
            return ''
        get_choices = getattr(self, 'get_%s_group_by_choices' % self.source)
        valid_choices = [x[0] for x in get_choices()]
        choice_transform = lambda x: x.strip().lower()
        valid_choices = [choice_transform(x) for x in valid_choices]
        choices = [choice_transform(x) for x in group_by.split(',') if x.strip()]
        invalid_choices = []
        for c in choices:
            if c not in valid_choices and c not in invalid_choices:
                invalid_choices.append(c)
        if invalid_choices:
            raise ValidationError('Invalid group by choice%s: %s' %
                                  ('' if len(invalid_choices) == 1 else 's',
                                   ', '.join(invalid_choices)))
        return ','.join(choices)


class InventorySource(UnifiedJobTemplate, InventorySourceOptions):

    class Meta:
        app_label = 'main'

    inventory = models.ForeignKey(
        'Inventory',
        related_name='inventory_sources',
        null=True,
        default=None,
        editable=False,
        on_delete=models.CASCADE,
    )
    group = AutoOneToOneField(
        'Group',
        related_name='inventory_source',
        null=True,
        default=None,
        editable=False,
        on_delete=models.CASCADE,
    )
    update_on_launch = models.BooleanField(
        default=False,
    )
    update_cache_timeout = models.PositiveIntegerField(
        default=0,
    )

    @classmethod
    def _get_unified_job_class(cls):
        return InventoryUpdate

    @classmethod
    def _get_unified_job_field_names(cls):
        return ['name', 'description', 'source', 'source_path', 'source_script', 'source_vars', 'schedule',
                'credential', 'source_regions', 'instance_filters', 'group_by', 'overwrite', 'overwrite_vars']

    def save(self, *args, **kwargs):
        # If update_fields has been specified, add our field names to it,
        # if it hasn't been specified, then we're just doing a normal save.
        update_fields = kwargs.get('update_fields', [])
        # Update inventory from group (if available).
        if self.group and not self.inventory:
            self.inventory = self.group.inventory
            if 'inventory' not in update_fields:
                update_fields.append('inventory')
        # Set name automatically. Include PK (or placeholder) to make sure the names are always unique.
        replace_text = '__replace_%s__' % now()
        old_name_re = re.compile(r'^inventory_source \d{4}-\d{2}-\d{2} \d{2}:\d{2}:\d{2}.*?$')
        if not self.name or old_name_re.match(self.name) or '__replace_' in self.name:
            if self.inventory and self.group and self.pk:
                self.name = '%s (%s - %s)' % (self.group.name, self.inventory.name, self.pk)
            elif self.inventory and self.group:
                self.name = '%s (%s - %s)' % (self.group.name, self.inventory.name, replace_text)
            elif self.inventory and self.pk:
                self.name = '%s (%s)' % (self.inventory.name, self.pk)
            elif self.inventory:
                self.name = '%s (%s)' % (self.inventory.name, replace_text)
            elif self.pk:
                self.name = 'inventory source (%s)' % self.pk
            else:
                self.name = 'inventory source (%s)' % replace_text
            if 'name' not in update_fields:
                update_fields.append('name')
        # Do the actual save.
        super(InventorySource, self).save(*args, **kwargs)
        # Add the PK to the name.
        if replace_text in self.name:
            self.name = self.name.replace(replace_text, str(self.pk))
            super(InventorySource, self).save(update_fields=['name'])
        if not getattr(_inventory_updates, 'is_updating', False):
            self.inventory.update_computed_fields(update_groups=False, update_hosts=False)

    def _get_current_status(self):
        if self.source:
            if self.current_job and self.current_job.status:
                return self.current_job.status
            elif not self.last_job:
                return 'never updated'
            # inherit the child job status
            else:
                return self.last_job.status 
        else:
            return 'none'

    def get_absolute_url(self):
        return reverse('api:inventory_source_detail', args=(self.pk,))

    def _can_update(self):
        if self.source == 'custom':
            return bool(self.source_script and self.source_script.active)
        else:
            return bool(self.source in CLOUD_INVENTORY_SOURCES)

    def create_inventory_update(self, **kwargs):
        return self.create_unified_job(**kwargs)

    @property
    def cache_timeout_blocked(self):
        if not self.last_job_run:
            return False
        if (self.last_job_run + datetime.timedelta(seconds=self.update_cache_timeout)) > now():
            return True
        return False

    @property
    def needs_update_on_launch(self):
        if self.active and self.source and self.update_on_launch:
            if not self.last_job_run:
                return True
            if (self.last_job_run + datetime.timedelta(seconds=self.update_cache_timeout)) <= now():
                return True
        return False

    def clean_source(self):
        source = self.source
        if source and self.group:
            qs = self.group.inventory_sources.filter(source__in=CLOUD_INVENTORY_SOURCES, active=True, group__active=True)
            existing_sources = qs.exclude(pk=self.pk)
            if existing_sources.count():
                s = u', '.join([x.group.name for x in existing_sources])
                raise ValidationError('Unable to configure this item for cloud sync. It is already managed by %s.' % s)
        return source


class InventoryUpdate(UnifiedJob, InventorySourceOptions):
    '''
    Internal job for tracking inventory updates from external sources.
    '''

    class Meta:
        app_label = 'main'

    inventory_source = models.ForeignKey(
        'InventorySource',
        related_name='inventory_updates',
        editable=False,
        on_delete=models.CASCADE,
    )
    license_error = models.BooleanField(
        default=False,
        editable=False,
    )

    @classmethod
    def _get_parent_field_name(cls):
        return 'inventory_source'

    @classmethod
    def _get_task_class(cls):
        from awx.main.tasks import RunInventoryUpdate
        return RunInventoryUpdate

    def socketio_emit_data(self):
        if self.inventory_source.group is not None:
            return dict(group_id=self.inventory_source.group.id)
        return {}

    def save(self, *args, **kwargs):
        update_fields = kwargs.get('update_fields', [])
        inventory_source = self.inventory_source
        if self.active and inventory_source.inventory and self.name == inventory_source.name:
            if inventory_source.group:
                self.name = '%s (%s)' % (inventory_source.group.name, inventory_source.inventory.name)
            else:
                self.name = inventory_source.inventory.name
            if 'name' not in update_fields:
                update_fields.append('name')
        super(InventoryUpdate, self).save(*args, **kwargs)

    def get_absolute_url(self):
        return reverse('api:inventory_update_detail', args=(self.pk,))

    def is_blocked_by(self, obj):
        if type(obj) == InventoryUpdate:
            if self.inventory_source.inventory == obj.inventory_source.inventory:
                return True
        if type(obj) == Job:
            if self.inventory_source.inventory == obj.inventory:
                return True
        return False

    @property
    def task_impact(self):
        return 50

    # InventoryUpdate credential required
    # Custom InventoryUpdate credential not required
    @property
    def can_start(self):
        if not super(InventoryUpdate, self).can_start:
            return False

<<<<<<< HEAD
        if (self.source != 'custom' and
=======
        if (self.source not in ('custom', 'ec2') and
>>>>>>> 2ecbb07a
                not (self.credential and self.credential.active)):
            return False
        return True


class CustomInventoryScript(CommonModelNameNotUnique):

    class Meta:
        app_label = 'main'
        unique_together = [('name', 'organization')]
        ordering = ('name',)

    script = models.TextField(
        blank=True,
        default='',
        help_text=_('Inventory script contents'),
    )
    organization = models.ForeignKey(
        'Organization',
        related_name='custom_inventory_scripts',
        help_text=_('Organization owning this inventory script'),
        on_delete=models.CASCADE,
    )

    def get_absolute_url(self):
        return reverse('api:inventory_script_detail', args=(self.pk,))
<|MERGE_RESOLUTION|>--- conflicted
+++ resolved
@@ -1259,11 +1259,7 @@
         if not super(InventoryUpdate, self).can_start:
             return False
 
-<<<<<<< HEAD
-        if (self.source != 'custom' and
-=======
         if (self.source not in ('custom', 'ec2') and
->>>>>>> 2ecbb07a
                 not (self.credential and self.credential.active)):
             return False
         return True
