--- conflicted
+++ resolved
@@ -25,11 +25,7 @@
 __all__ = ['Organization', 'Team', 'Permission', 'Profile', 'AuthToken']
 
 
-<<<<<<< HEAD
-class Organization(CommonModel, ResourceMixin):
-=======
-class Organization(CommonModel, NotificationFieldsModel):
->>>>>>> 67d1aa6c
+class Organization(CommonModel, NotificationFieldsModel, ResourceMixin):
     '''
     An organization is the basic unit of multi-tenancy divisions
     '''
