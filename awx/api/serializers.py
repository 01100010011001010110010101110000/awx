# Copyright (c) 2015 Ansible, Inc.
# All Rights Reserved.

# Python
import copy
import json
import re
import logging
from collections import OrderedDict
from dateutil import rrule

# PyYAML
import yaml

# Django
from django.conf import settings
from django.contrib.auth import authenticate
from django.contrib.auth.models import User
from django.contrib.contenttypes.models import ContentType
from django.core.urlresolvers import reverse
from django.core.exceptions import ObjectDoesNotExist, ValidationError as DjangoValidationError
from django.db import models
from django.utils.translation import ugettext_lazy as _
from django.utils.encoding import force_text
from django.utils.text import capfirst

# Django REST Framework
from rest_framework.exceptions import ValidationError
from rest_framework import fields
from rest_framework import serializers
from rest_framework import validators
from rest_framework.utils.serializer_helpers import ReturnList

# Django-Polymorphic
from polymorphic import PolymorphicModel

# AWX
from awx.main.constants import SCHEDULEABLE_PROVIDERS
from awx.main.models import * # noqa
from awx.main.access import get_user_capabilities
from awx.main.fields import ImplicitRoleField
from awx.main.utils import get_type_for_model, get_model_for_type, build_url, timestamp_apiformat, camelcase_to_underscore, getattrd
from awx.main.validators import vars_validate_or_raise

from awx.conf.license import feature_enabled
from awx.api.fields import BooleanNullField, CharNullField, ChoiceNullField, EncryptedPasswordField, VerbatimField

logger = logging.getLogger('awx.api.serializers')

# Fields that should be summarized regardless of object type.
DEFAULT_SUMMARY_FIELDS = ('id', 'name', 'description')# , 'created_by', 'modified_by')#, 'type')

# Keys are fields (foreign keys) where, if found on an instance, summary info
# should be added to the serialized data.  Values are a tuple of field names on
# the related object to include in the summary data (if the field is present on
# the related object).
SUMMARIZABLE_FK_FIELDS = {
    'organization': DEFAULT_SUMMARY_FIELDS,
    'user': ('id', 'username', 'first_name', 'last_name'),
    'team': DEFAULT_SUMMARY_FIELDS,
    'inventory': DEFAULT_SUMMARY_FIELDS + ('has_active_failures',
                                           'total_hosts',
                                           'hosts_with_active_failures',
                                           'total_groups',
                                           'groups_with_active_failures',
                                           'has_inventory_sources',
                                           'total_inventory_sources',
                                           'inventory_sources_with_failures'),
    'host': DEFAULT_SUMMARY_FIELDS + ('has_active_failures',
                                      'has_inventory_sources'),
    'group': DEFAULT_SUMMARY_FIELDS + ('has_active_failures',
                                       'total_hosts',
                                       'hosts_with_active_failures',
                                       'total_groups',
                                       'groups_with_active_failures',
                                       'has_inventory_sources'),
    'project': DEFAULT_SUMMARY_FIELDS + ('status',),
    'credential': DEFAULT_SUMMARY_FIELDS + ('kind', 'cloud'),
    'cloud_credential': DEFAULT_SUMMARY_FIELDS + ('kind', 'cloud'),
    'network_credential': DEFAULT_SUMMARY_FIELDS + ('kind', 'net'),
    'job': DEFAULT_SUMMARY_FIELDS + ('status', 'failed',),
    'job_template': DEFAULT_SUMMARY_FIELDS,
    'schedule': DEFAULT_SUMMARY_FIELDS + ('next_run',),
    'unified_job_template': DEFAULT_SUMMARY_FIELDS + ('unified_job_type',),
    'last_job': DEFAULT_SUMMARY_FIELDS + ('finished', 'status', 'failed', 'license_error'),
    'last_job_host_summary': DEFAULT_SUMMARY_FIELDS + ('failed',),
    'last_update': DEFAULT_SUMMARY_FIELDS + ('status', 'failed', 'license_error'),
    'current_update': DEFAULT_SUMMARY_FIELDS + ('status', 'failed', 'license_error'),
    'current_job': DEFAULT_SUMMARY_FIELDS + ('status', 'failed', 'license_error'),
    'inventory_source': ('source', 'last_updated', 'status'),
    'custom_inventory_script': DEFAULT_SUMMARY_FIELDS,
    'source_script': ('name', 'description'),
    'role': ('id', 'role_field'),
    'notification_template': DEFAULT_SUMMARY_FIELDS,
}


def reverse_gfk(content_object):
    '''
    Computes a reverse for a GenericForeignKey field.

    Returns a dictionary of the form
        { '<type>': reverse(<type detail>) }
    for example
        { 'organization': '/api/v1/organizations/1/' }
    '''
    if content_object is None or not hasattr(content_object, 'get_absolute_url'):
        return {}

    return {
        camelcase_to_underscore(content_object.__class__.__name__): content_object.get_absolute_url()
    }


class BaseSerializerMetaclass(serializers.SerializerMetaclass):
    '''
    Custom metaclass to enable attribute inheritance from Meta objects on
    serializer base classes.

    Also allows for inheriting or updating field lists from base class(es):

        class Meta:

            # Inherit all fields from base class.
            fields = ('*',)

            # Inherit all fields from base class and add 'foo'.
            fields = ('*', 'foo')

            # Inherit all fields from base class except 'bar'.
            fields = ('*', '-bar')

            # Define fields as 'foo' and 'bar'; ignore base class fields.
            fields = ('foo', 'bar')

            # Extra field kwargs dicts are also merged from base classes.
            extra_kwargs = {
                'foo': {'required': True},
                'bar': {'read_only': True},
            }

            # If a subclass were to define extra_kwargs as:
            extra_kwargs = {
                'foo': {'required': False, 'default': ''},
                'bar': {'label': 'New Label for Bar'},
            }

            # The resulting value of extra_kwargs would be:
            extra_kwargs = {
                'foo': {'required': False, 'default': ''},
                'bar': {'read_only': True, 'label': 'New Label for Bar'},
            }

            # Extra field kwargs cannot be removed in subclasses, only replaced.

    '''

    @staticmethod
    def _is_list_of_strings(x):
        return isinstance(x, (list, tuple)) and all([isinstance(y, basestring) for y in x])

    @staticmethod
    def _is_extra_kwargs(x):
        return isinstance(x, dict) and all([isinstance(k, basestring) and isinstance(v, dict) for k,v in x.items()])

    @classmethod
    def _update_meta(cls, base, meta, other=None):
        for attr in dir(other):
            if attr.startswith('_'):
                continue
            val = getattr(other, attr)
            meta_val = getattr(meta, attr, None)
            # Special handling for lists/tuples of strings (field names).
            if cls._is_list_of_strings(val) and cls._is_list_of_strings(meta_val or []):
                meta_val = meta_val or []
                new_vals = []
                except_vals = []
                if base: # Merge values from all bases.
                    new_vals.extend([x for x in meta_val])
                for v in val:
                    if not base and v == '*': # Inherit all values from previous base(es).
                        new_vals.extend([x for x in meta_val])
                    elif not base and v.startswith('-'): # Except these values.
                        except_vals.append(v[1:])
                    else:
                        new_vals.append(v)
                val = []
                for v in new_vals:
                    if v not in except_vals and v not in val:
                        val.append(v)
                val = tuple(val)
            # Merge extra_kwargs dicts from base classes.
            elif cls._is_extra_kwargs(val) and cls._is_extra_kwargs(meta_val or {}):
                meta_val = meta_val or {}
                new_val = {}
                if base:
                    for k,v in meta_val.items():
                        new_val[k] = copy.deepcopy(v)
                for k,v in val.items():
                    new_val.setdefault(k, {}).update(copy.deepcopy(v))
                val = new_val
            # Any other values are copied in case they are mutable objects.
            else:
                val = copy.deepcopy(val)
            setattr(meta, attr, val)

    def __new__(cls, name, bases, attrs):
        meta = type('Meta', (object,), {})
        for base in bases[::-1]:
            cls._update_meta(base, meta, getattr(base, 'Meta', None))
        cls._update_meta(None, meta, attrs.get('Meta', meta))
        attrs['Meta'] = meta
        return super(BaseSerializerMetaclass, cls).__new__(cls, name, bases, attrs)


class BaseSerializer(serializers.ModelSerializer):

    __metaclass__ = BaseSerializerMetaclass

    class Meta:
        fields = ('id', 'type', 'url', 'related', 'summary_fields', 'created',
                  'modified', 'name', 'description')
        summary_fields = ()
        summarizable_fields = ()

    # add the URL and related resources
    type           = serializers.SerializerMethodField()
    url            = serializers.SerializerMethodField()
    related        = serializers.SerializerMethodField('_get_related')
    summary_fields = serializers.SerializerMethodField('_get_summary_fields')

    # make certain fields read only
    created       = serializers.SerializerMethodField()
    modified      = serializers.SerializerMethodField()


    def get_type(self, obj):
        return get_type_for_model(self.Meta.model)

    def get_types(self):
        return [self.get_type(None)]

    def get_type_choices(self):
        type_name_map = {
            'job': 'Playbook Run',
            'ad_hoc_command': 'Command',
            'project_update': 'SCM Update',
            'inventory_update': 'Inventory Sync',
            'system_job': 'Management Job',
        }
        choices = []
        for t in self.get_types():
            name = type_name_map.get(t, force_text(get_model_for_type(t)._meta.verbose_name).title())
            choices.append((t, name))
        return choices

    def get_url(self, obj):
        if obj is None or not hasattr(obj, 'get_absolute_url'):
            return ''
        elif isinstance(obj, User):
            return reverse('api:user_detail', args=(obj.pk,))
        else:
            return obj.get_absolute_url()

    def _get_related(self, obj):
        return {} if obj is None else self.get_related(obj)

    def get_related(self, obj):
        res = OrderedDict()
        if getattr(obj, 'created_by', None):
            res['created_by'] = reverse('api:user_detail', args=(obj.created_by.pk,))
        if getattr(obj, 'modified_by', None):
            res['modified_by'] = reverse('api:user_detail', args=(obj.modified_by.pk,))
        return res

    def _get_summary_fields(self, obj):
        return {} if obj is None else self.get_summary_fields(obj)

    def get_summary_fields(self, obj):
        # Return values for certain fields on related objects, to simplify
        # displaying lists of items without additional API requests.
        summary_fields = OrderedDict()
        for fk, related_fields in SUMMARIZABLE_FK_FIELDS.items():
            try:
                # A few special cases where we don't want to access the field
                # because it results in additional queries.
                if fk == 'job' and isinstance(obj, UnifiedJob):
                    continue
                if fk == 'project' and (isinstance(obj, InventorySource) or
                                        isinstance(obj, Project)):
                    continue

                fkval = getattr(obj, fk, None)
                if fkval is None:
                    continue
                if fkval == obj:
                    continue
                summary_fields[fk] = OrderedDict()
                for field in related_fields:
                    fval = getattr(fkval, field, None)
                    if fval is None and field == 'type':
                        if isinstance(fkval, PolymorphicModel):
                            fkval = fkval.get_real_instance()
                        fval = get_type_for_model(fkval)
                    elif fval is None and field == 'unified_job_type' and isinstance(fkval, UnifiedJobTemplate):
                        fkval = fkval.get_real_instance()
                        fval = get_type_for_model(fkval._get_unified_job_class())
                    if fval is not None:
                        summary_fields[fk][field] = fval
            # Can be raised by the reverse accessor for a OneToOneField.
            except ObjectDoesNotExist:
                pass
        if getattr(obj, 'created_by', None):
            summary_fields['created_by'] = OrderedDict()
            for field in SUMMARIZABLE_FK_FIELDS['user']:
                summary_fields['created_by'][field] = getattr(obj.created_by, field)
        if getattr(obj, 'modified_by', None):
            summary_fields['modified_by'] = OrderedDict()
            for field in SUMMARIZABLE_FK_FIELDS['user']:
                summary_fields['modified_by'][field] = getattr(obj.modified_by, field)

        # RBAC summary fields
        roles = {}
        for field in obj._meta.get_fields():
            if type(field) is ImplicitRoleField:
                role = getattr(obj, field.name)
                #roles[field.name] = RoleSerializer(data=role).to_representation(role)
                roles[field.name] = {
                    'id': role.id,
                    'name': role.name,
                    'description': role.get_description(reference_content_object=obj),
                }
        if len(roles) > 0:
            summary_fields['object_roles'] = roles

        # Advance display of RBAC capabilities
        if hasattr(self, 'show_capabilities'):
            view = self.context.get('view', None)
            parent_obj = None
            if view and hasattr(view, 'parent_model'):
                parent_obj = view.get_parent_object()
            if view and view.request and view.request.user:
                user_capabilities = get_user_capabilities(
                    view.request.user, obj, method_list=self.show_capabilities, parent_obj=parent_obj)
                if user_capabilities:
                    summary_fields['user_capabilities'] = user_capabilities

        return summary_fields

    def get_created(self, obj):
        if obj is None:
            return None
        elif isinstance(obj, User):
            return obj.date_joined
        elif hasattr(obj, 'created'):
            return obj.created
        return None

    def get_modified(self, obj):
        if obj is None:
            return None
        elif isinstance(obj, User):
            return obj.last_login # Not actually exposed for User.
        elif hasattr(obj, 'modified'):
            return obj.modified
        return None

    def build_standard_field(self, field_name, model_field):
        # DRF 3.3 serializers.py::build_standard_field() -> utils/field_mapping.py::get_field_kwargs() short circuits
        # when a Model's editable field is set to False. The short circuit skips choice rendering.
        #
        # This logic is to force rendering choice's on an uneditable field.
        # Note: Consider expanding this rendering for more than just choices fields
        # Note: This logic works in conjuction with
        if hasattr(model_field, 'choices') and model_field.choices:
            was_editable = model_field.editable
            model_field.editable = True

        field_class, field_kwargs = super(BaseSerializer, self).build_standard_field(field_name, model_field)
        if hasattr(model_field, 'choices') and model_field.choices:
            model_field.editable = was_editable
            if was_editable is False:
                field_kwargs['read_only'] = True

        # Pass model field default onto the serializer field if field is not read-only.
        if model_field.has_default() and not field_kwargs.get('read_only', False):
            field_kwargs['default'] = field_kwargs['initial'] = model_field.get_default()

        # Enforce minimum value of 0 for PositiveIntegerFields.
        if isinstance(model_field, (models.PositiveIntegerField, models.PositiveSmallIntegerField)) and 'choices' not in field_kwargs:
            field_kwargs['min_value'] = 0

        # Use custom boolean field that allows null and empty string as False values.
        if isinstance(model_field, models.BooleanField) and not field_kwargs.get('read_only', False):
            field_class = BooleanNullField

        # Use custom char or choice field that coerces null to an empty string.
        if isinstance(model_field, (models.CharField, models.TextField)) and not field_kwargs.get('read_only', False):
            if 'choices' in field_kwargs:
                field_class = ChoiceNullField
            else:
                field_class = CharNullField

        # Update verbosity choices from settings (for job templates, jobs, ad hoc commands).
        if field_name == 'verbosity' and 'choices' in field_kwargs:
            field_kwargs['choices'] = getattr(settings, 'VERBOSITY_CHOICES', field_kwargs['choices'])

        # Update the message used for the unique validator to use capitalized
        # verbose name; keeps unique message the same as with DRF 2.x.
        opts = self.Meta.model._meta.concrete_model._meta
        for validator in field_kwargs.get('validators', []):
            if isinstance(validator, validators.UniqueValidator):
                unique_error_message = model_field.error_messages.get('unique', None)
                if unique_error_message:
                    unique_error_message = unique_error_message % {
                        'model_name': capfirst(opts.verbose_name),
                        'field_label': capfirst(model_field.verbose_name),
                    }
                    validator.message = unique_error_message

        return field_class, field_kwargs

    def build_relational_field(self, field_name, relation_info):
        field_class, field_kwargs = super(BaseSerializer, self).build_relational_field(field_name, relation_info)
        # Don't include choices for foreign key fields.
        field_kwargs.pop('choices', None)
        return field_class, field_kwargs

    def get_unique_together_validators(self):
        # Allow the model's full_clean method to handle the unique together validation.
        return []

    def run_validation(self, data=fields.empty):
        try:
            return super(BaseSerializer, self).run_validation(data)
        except ValidationError as exc:
            # Avoid bug? in DRF if exc.detail happens to be a list instead of a dict.
            raise ValidationError(detail=serializers.get_validation_error_detail(exc))

    def get_validation_exclusions(self, obj=None):
        # Borrowed from DRF 2.x - return model fields that should be excluded
        # from model validation.
        cls = self.Meta.model
        opts = cls._meta.concrete_model._meta
        exclusions = [field.name for field in opts.fields + opts.many_to_many]
        for field_name, field in self.fields.items():
            field_name = field.source or field_name
            if field_name not in exclusions:
                continue
            if field.read_only:
                continue
            if isinstance(field, serializers.Serializer):
                continue
            exclusions.remove(field_name)
        return exclusions

    def validate(self, attrs):
        attrs = super(BaseSerializer, self).validate(attrs)
        try:
            # Create/update a model instance and run it's full_clean() method to
            # do any validation implemented on the model class.
            exclusions = self.get_validation_exclusions(self.instance)
            obj = self.instance or self.Meta.model()
            for k,v in attrs.items():
                if k not in exclusions:
                    setattr(obj, k, v)
            obj.full_clean(exclude=exclusions)
            # full_clean may modify values on the instance; copy those changes
            # back to attrs so they are saved.
            for k in attrs.keys():
                if k not in exclusions:
                    attrs[k] = getattr(obj, k)
        except DjangoValidationError as exc:
            # DjangoValidationError may contain a list or dict; normalize into a
            # dict where the keys are the field name and the values are a list
            # of error messages, then raise as a DRF ValidationError.  DRF would
            # normally convert any DjangoValidationError to a non-field specific
            # error message; here we preserve field-specific errors raised from
            # the model's full_clean method.
            d = exc.update_error_dict({})
            for k,v in d.items():
                v = v if isinstance(v, list) else [v]
                v2 = []
                for e in v:
                    if isinstance(e, DjangoValidationError):
                        v2.extend(list(e))
                    elif isinstance(e, list):
                        v2.extend(e)
                    else:
                        v2.append(e)
                d[k] = map(force_text, v2)
            raise ValidationError(d)
        return attrs


class EmptySerializer(serializers.Serializer):
    pass

class BaseFactSerializer(BaseSerializer):

    __metaclass__ = BaseSerializerMetaclass

    def get_fields(self):
        ret = super(BaseFactSerializer, self).get_fields()
        if 'module' in ret:
            # TODO: the values_list may pull in a LOT of entries before the distinct is called
            modules = Fact.objects.all().values_list('module', flat=True).distinct()
            choices = [(o, o.title()) for o in modules]
            ret['module'] = serializers.ChoiceField(choices=choices, read_only=True, required=False)
        return ret

class UnifiedJobTemplateSerializer(BaseSerializer):

    class Meta:
        model = UnifiedJobTemplate
        fields = ('*', 'last_job_run', 'last_job_failed', 'has_schedules',
                  'next_job_run', 'status')

    def get_related(self, obj):
        res = super(UnifiedJobTemplateSerializer, self).get_related(obj)
        if obj.current_job:
            res['current_job'] = obj.current_job.get_absolute_url()
        if obj.last_job:
            res['last_job'] = obj.last_job.get_absolute_url()
        if obj.next_schedule:
            res['next_schedule'] = obj.next_schedule.get_absolute_url()
        return res

    def get_types(self):
        if type(self) is UnifiedJobTemplateSerializer:
            return ['project', 'inventory_source', 'job_template', 'system_job_template', 'workflow_job_template',]
        else:
            return super(UnifiedJobTemplateSerializer, self).get_types()

    def to_representation(self, obj):
        serializer_class = None
        if type(self) is UnifiedJobTemplateSerializer:
            if isinstance(obj, Project):
                serializer_class = ProjectSerializer
            elif isinstance(obj, InventorySource):
                serializer_class = InventorySourceSerializer
            elif isinstance(obj, JobTemplate):
                serializer_class = JobTemplateSerializer
            elif isinstance(obj, SystemJobTemplate):
                serializer_class = SystemJobTemplateSerializer
            elif isinstance(obj, WorkflowJobTemplate):
                serializer_class = WorkflowJobTemplateSerializer
        if serializer_class:
            serializer = serializer_class(instance=obj, context=self.context)
            return serializer.to_representation(obj)
        else:
            return super(UnifiedJobTemplateSerializer, self).to_representation(obj)


class UnifiedJobSerializer(BaseSerializer):
    show_capabilities = ['start', 'delete']

    result_stdout = serializers.SerializerMethodField()

    class Meta:
        model = UnifiedJob
        fields = ('*', 'unified_job_template', 'launch_type', 'status',
                  'failed', 'started', 'finished', 'elapsed', 'job_args',
                  'job_cwd', 'job_env', 'job_explanation', 'result_stdout',
                  'execution_node', 'result_traceback')
        extra_kwargs = {
            'unified_job_template': {
                'source': 'unified_job_template_id',
                'label': 'unified job template',
            },
            'job_env': {
                'read_only': True,
                'label': 'job_env',
            }
        }

    def get_types(self):
        if type(self) is UnifiedJobSerializer:
            return ['project_update', 'inventory_update', 'job', 'ad_hoc_command', 'system_job', 'workflow_job',]
        else:
            return super(UnifiedJobSerializer, self).get_types()

    def get_related(self, obj):
        res = super(UnifiedJobSerializer, self).get_related(obj)
        if obj.unified_job_template:
            res['unified_job_template'] = obj.unified_job_template.get_absolute_url()
        if obj.schedule:
            res['schedule'] = obj.schedule.get_absolute_url()
        if isinstance(obj, ProjectUpdate):
            res['stdout'] = reverse('api:project_update_stdout', args=(obj.pk,))
        elif isinstance(obj, InventoryUpdate):
            res['stdout'] = reverse('api:inventory_update_stdout', args=(obj.pk,))
        elif isinstance(obj, Job):
            res['stdout'] = reverse('api:job_stdout', args=(obj.pk,))
        elif isinstance(obj, AdHocCommand):
            res['stdout'] = reverse('api:ad_hoc_command_stdout', args=(obj.pk,))
        return res

    def to_representation(self, obj):
        serializer_class = None
        if type(self) is UnifiedJobSerializer:
            if isinstance(obj, ProjectUpdate):
                serializer_class = ProjectUpdateSerializer
            elif isinstance(obj, InventoryUpdate):
                serializer_class = InventoryUpdateSerializer
            elif isinstance(obj, Job):
                serializer_class = JobSerializer
            elif isinstance(obj, AdHocCommand):
                serializer_class = AdHocCommandSerializer
            elif isinstance(obj, SystemJob):
                serializer_class = SystemJobSerializer
            elif isinstance(obj, WorkflowJob):
                serializer_class = WorkflowJobSerializer
        if serializer_class:
            serializer = serializer_class(instance=obj, context=self.context)
            ret = serializer.to_representation(obj)
        else:
            ret = super(UnifiedJobSerializer, self).to_representation(obj)
        if 'elapsed' in ret:
            ret['elapsed'] = float(ret['elapsed'])
        return ret

    def get_result_stdout(self, obj):
        obj_size = obj.result_stdout_size
        if obj_size > settings.STDOUT_MAX_BYTES_DISPLAY:
            return "Standard Output too large to display (%d bytes), only download supported for sizes over %d bytes" % (obj_size,
                                                                                                                         settings.STDOUT_MAX_BYTES_DISPLAY)
        return obj.result_stdout


class UnifiedJobListSerializer(UnifiedJobSerializer):

    class Meta:
        fields = ('*', '-job_args', '-job_cwd', '-job_env', '-result_traceback', '-result_stdout')

    def get_field_names(self, declared_fields, info):
        field_names = super(UnifiedJobListSerializer, self).get_field_names(declared_fields, info)
        # Meta multiple inheritance and -field_name options don't seem to be
        # taking effect above, so remove the undesired fields here.
        return tuple(x for x in field_names if x not in ('job_args', 'job_cwd', 'job_env', 'result_traceback', 'result_stdout'))

    def get_types(self):
        if type(self) is UnifiedJobListSerializer:
            return ['project_update', 'inventory_update', 'job', 'ad_hoc_command', 'system_job']
        else:
            return super(UnifiedJobListSerializer, self).get_types()

    def to_representation(self, obj):
        serializer_class = None
        if type(self) is UnifiedJobListSerializer:
            if isinstance(obj, ProjectUpdate):
                serializer_class = ProjectUpdateListSerializer
            elif isinstance(obj, InventoryUpdate):
                serializer_class = InventoryUpdateListSerializer
            elif isinstance(obj, Job):
                serializer_class = JobListSerializer
            elif isinstance(obj, AdHocCommand):
                serializer_class = AdHocCommandListSerializer
            elif isinstance(obj, SystemJob):
                serializer_class = SystemJobListSerializer
            elif isinstance(obj, WorkflowJob):
                serializer_class = WorkflowJobSerializer
        if serializer_class:
            serializer = serializer_class(instance=obj, context=self.context)
            ret = serializer.to_representation(obj)
        else:
            ret = super(UnifiedJobListSerializer, self).to_representation(obj)
        if 'elapsed' in ret:
            ret['elapsed'] = float(ret['elapsed'])
        return ret


class UnifiedJobStdoutSerializer(UnifiedJobSerializer):

    result_stdout = serializers.SerializerMethodField()

    class Meta:
        fields = ('result_stdout',)

    def get_result_stdout(self, obj):
        obj_size = obj.result_stdout_size
        if obj_size > settings.STDOUT_MAX_BYTES_DISPLAY:
            return "Standard Output too large to display (%d bytes), only download supported for sizes over %d bytes" % (obj_size,
                                                                                                                         settings.STDOUT_MAX_BYTES_DISPLAY)
        return obj.result_stdout

    def get_types(self):
        if type(self) is UnifiedJobStdoutSerializer:
            return ['project_update', 'inventory_update', 'job', 'ad_hoc_command', 'system_job']
        else:
            return super(UnifiedJobStdoutSerializer, self).get_types()


class UserSerializer(BaseSerializer):

    password = serializers.CharField(required=False, default='', write_only=True,
                                     help_text=_('Write-only field used to change the password.'))
    ldap_dn = serializers.CharField(source='profile.ldap_dn', read_only=True)
    external_account = serializers.SerializerMethodField(help_text=_('Set if the account is managed by an external service'))
    is_system_auditor = serializers.BooleanField(default=False)
    show_capabilities = ['edit', 'delete']

    class Meta:
        model = User
        fields = ('*', '-name', '-description', '-modified',
                  'username', 'first_name', 'last_name',
                  'email', 'is_superuser', 'is_system_auditor', 'password', 'ldap_dn', 'external_account')

    def to_representation(self, obj):
        ret = super(UserSerializer, self).to_representation(obj)
        ret.pop('password', None)
        if obj:
            ret['auth'] = obj.social_auth.values('provider', 'uid')
        return ret

    def get_validation_exclusions(self, obj=None):
        ret = super(UserSerializer, self).get_validation_exclusions(obj)
        ret.append('password')
        return ret

    def validate_password(self, value):
        if not self.instance and value in (None, ''):
            raise serializers.ValidationError('Password required for new User.')
        return value

    def _update_password(self, obj, new_password):
        # For now we're not raising an error, just not saving password for
        # users managed by LDAP who already have an unusable password set.
        if getattr(settings, 'AUTH_LDAP_SERVER_URI', None) and feature_enabled('ldap'):
            try:
                if obj.pk and obj.profile.ldap_dn and not obj.has_usable_password():
                    new_password = None
            except AttributeError:
                pass
        if (getattr(settings, 'SOCIAL_AUTH_GOOGLE_OAUTH2_KEY', None) or
                getattr(settings, 'SOCIAL_AUTH_GITHUB_KEY', None) or
                getattr(settings, 'SOCIAL_AUTH_GITHUB_ORG_KEY', None) or
                getattr(settings, 'SOCIAL_AUTH_GITHUB_TEAM_KEY', None) or
                getattr(settings, 'SOCIAL_AUTH_SAML_ENABLED_IDPS', None)) and obj.social_auth.all():
            new_password = None
        if obj.pk and getattr(settings, 'RADIUS_SERVER', '') and not obj.has_usable_password():
            new_password = None
        if new_password:
            obj.set_password(new_password)
            obj.save(update_fields=['password'])
        elif not obj.password:
            obj.set_unusable_password()
            obj.save(update_fields=['password'])

    def get_external_account(self, obj):
        account_type = None
        if getattr(settings, 'AUTH_LDAP_SERVER_URI', None) and feature_enabled('ldap'):
            try:
                if obj.pk and obj.profile.ldap_dn and not obj.has_usable_password():
                    account_type = "ldap"
            except AttributeError:
                pass
        if (getattr(settings, 'SOCIAL_AUTH_GOOGLE_OAUTH2_KEY', None) or
                getattr(settings, 'SOCIAL_AUTH_GITHUB_KEY', None) or
                getattr(settings, 'SOCIAL_AUTH_GITHUB_ORG_KEY', None) or
                getattr(settings, 'SOCIAL_AUTH_GITHUB_TEAM_KEY', None) or
                getattr(settings, 'SOCIAL_AUTH_SAML_ENABLED_IDPS', None)) and obj.social_auth.all():
            account_type = "social"
        if obj.pk and getattr(settings, 'RADIUS_SERVER', '') and not obj.has_usable_password():
            account_type = "radius"
        return account_type

    def create(self, validated_data):
        new_password = validated_data.pop('password', None)
        obj = super(UserSerializer, self).create(validated_data)
        self._update_password(obj, new_password)
        return obj

    def update(self, obj, validated_data):
        new_password = validated_data.pop('password', None)
        obj = super(UserSerializer, self).update(obj, validated_data)
        self._update_password(obj, new_password)
        return obj

    def get_related(self, obj):
        res = super(UserSerializer, self).get_related(obj)
        res.update(dict(
            teams                  = reverse('api:user_teams_list',               args=(obj.pk,)),
            organizations          = reverse('api:user_organizations_list',       args=(obj.pk,)),
            admin_of_organizations = reverse('api:user_admin_of_organizations_list', args=(obj.pk,)),
            projects               = reverse('api:user_projects_list',            args=(obj.pk,)),
            credentials            = reverse('api:user_credentials_list',         args=(obj.pk,)),
            roles                  = reverse('api:user_roles_list',               args=(obj.pk,)),
            activity_stream        = reverse('api:user_activity_stream_list',     args=(obj.pk,)),
            access_list            = reverse('api:user_access_list',              args=(obj.pk,)),
        ))
        return res

    def _validate_ldap_managed_field(self, value, field_name):
        if not getattr(settings, 'AUTH_LDAP_SERVER_URI', None) or not feature_enabled('ldap'):
            return value
        try:
            is_ldap_user = bool(self.instance and self.instance.profile.ldap_dn)
        except AttributeError:
            is_ldap_user = False
        if is_ldap_user:
            ldap_managed_fields = ['username']
            ldap_managed_fields.extend(getattr(settings, 'AUTH_LDAP_USER_ATTR_MAP', {}).keys())
            ldap_managed_fields.extend(getattr(settings, 'AUTH_LDAP_USER_FLAGS_BY_GROUP', {}).keys())
            if field_name in ldap_managed_fields:
                if value != getattr(self.instance, field_name):
                    raise serializers.ValidationError('Unable to change %s on user managed by LDAP.' % field_name)
        return value

    def validate_username(self, value):
        return self._validate_ldap_managed_field(value, 'username')

    def validate_first_name(self, value):
        return self._validate_ldap_managed_field(value, 'first_name')

    def validate_last_name(self, value):
        return self._validate_ldap_managed_field(value, 'last_name')

    def validate_email(self, value):
        return self._validate_ldap_managed_field(value, 'email')

    def validate_is_superuser(self, value):
        return self._validate_ldap_managed_field(value, 'is_superuser')


class OrganizationSerializer(BaseSerializer):
    show_capabilities = ['edit', 'delete']

    class Meta:
        model = Organization
        fields = ('*',)

    def get_related(self, obj):
        res = super(OrganizationSerializer, self).get_related(obj)
        res.update(dict(
            projects    = reverse('api:organization_projects_list',       args=(obj.pk,)),
            inventories = reverse('api:organization_inventories_list',    args=(obj.pk,)),
            users       = reverse('api:organization_users_list',          args=(obj.pk,)),
            admins      = reverse('api:organization_admins_list',         args=(obj.pk,)),
            teams       = reverse('api:organization_teams_list',          args=(obj.pk,)),
            credentials = reverse('api:organization_credential_list',     args=(obj.pk,)),
            activity_stream = reverse('api:organization_activity_stream_list', args=(obj.pk,)),
            notification_templates = reverse('api:organization_notification_templates_list', args=(obj.pk,)),
            notification_templates_any = reverse('api:organization_notification_templates_any_list', args=(obj.pk,)),
            notification_templates_success = reverse('api:organization_notification_templates_success_list', args=(obj.pk,)),
            notification_templates_error = reverse('api:organization_notification_templates_error_list', args=(obj.pk,)),
            object_roles = reverse('api:organization_object_roles_list', args=(obj.pk,)),
            access_list = reverse('api:organization_access_list', args=(obj.pk,)),
        ))
        return res

    def get_summary_fields(self, obj):
        summary_dict = super(OrganizationSerializer, self).get_summary_fields(obj)
        counts_dict = self.context.get('related_field_counts', None)
        if counts_dict is not None and summary_dict is not None:
            if obj.id not in counts_dict:
                summary_dict['related_field_counts'] = {
                    'inventories': 0, 'teams': 0, 'users': 0,
                    'job_templates': 0, 'admins': 0, 'projects': 0}
            else:
                summary_dict['related_field_counts'] = counts_dict[obj.id]
        return summary_dict


class ProjectOptionsSerializer(BaseSerializer):

    class Meta:
        fields = ('*', 'local_path', 'scm_type', 'scm_url', 'scm_branch',
                  'scm_clean', 'scm_delete_on_update', 'credential')

    def get_related(self, obj):
        res = super(ProjectOptionsSerializer, self).get_related(obj)
        if obj.credential:
            res['credential'] = reverse('api:credential_detail',
                                        args=(obj.credential.pk,))
        return res

    def validate(self, attrs):
        errors = {}

        # Don't allow assigning a local_path used by another project.
        # Don't allow assigning a local_path when scm_type is set.
        valid_local_paths = Project.get_local_path_choices()
        if self.instance:
            scm_type = attrs.get('scm_type', self.instance.scm_type) or u''
        else:
            scm_type = attrs.get('scm_type', u'') or u''
        if self.instance and not scm_type:
            valid_local_paths.append(self.instance.local_path)
        if scm_type:
            attrs.pop('local_path', None)
        if 'local_path' in attrs and attrs['local_path'] not in valid_local_paths:
            errors['local_path'] = 'Invalid path choice.'

        if errors:
            raise serializers.ValidationError(errors)

        return super(ProjectOptionsSerializer, self).validate(attrs)

    def to_representation(self, obj):
        ret = super(ProjectOptionsSerializer, self).to_representation(obj)
        if obj is not None and 'credential' in ret and not obj.credential:
            ret['credential'] = None
        return ret


class ProjectSerializer(UnifiedJobTemplateSerializer, ProjectOptionsSerializer):

    status = serializers.ChoiceField(choices=Project.PROJECT_STATUS_CHOICES, read_only=True)
    last_update_failed = serializers.BooleanField(read_only=True)
    last_updated = serializers.DateTimeField(read_only=True)
    show_capabilities = ['start', 'schedule', 'edit', 'delete']

    class Meta:
        model = Project
        fields = ('*', 'organization', 'scm_delete_on_next_update', 'scm_update_on_launch',
                  'scm_update_cache_timeout', 'scm_revision', 'timeout',) + \
                 ('last_update_failed', 'last_updated')  # Backwards compatibility
        read_only_fields = ('scm_delete_on_next_update',)

    def get_related(self, obj):
        res = super(ProjectSerializer, self).get_related(obj)
        res.update(dict(
            teams = reverse('api:project_teams_list', args=(obj.pk,)),
            playbooks = reverse('api:project_playbooks', args=(obj.pk,)),
            update = reverse('api:project_update_view', args=(obj.pk,)),
            project_updates = reverse('api:project_updates_list', args=(obj.pk,)),
            schedules = reverse('api:project_schedules_list', args=(obj.pk,)),
            activity_stream = reverse('api:project_activity_stream_list', args=(obj.pk,)),
            notification_templates_any = reverse('api:project_notification_templates_any_list', args=(obj.pk,)),
            notification_templates_success = reverse('api:project_notification_templates_success_list', args=(obj.pk,)),
            notification_templates_error = reverse('api:project_notification_templates_error_list', args=(obj.pk,)),
            access_list = reverse('api:project_access_list', args=(obj.pk,)),
            object_roles = reverse('api:project_object_roles_list', args=(obj.pk,)),
        ))
        if obj.organization:
            res['organization'] = reverse('api:organization_detail',
                                          args=(obj.organization.pk,))
        # Backwards compatibility.
        if obj.current_update:
            res['current_update'] = reverse('api:project_update_detail',
                                            args=(obj.current_update.pk,))
        if obj.last_update:
            res['last_update'] = reverse('api:project_update_detail',
                                         args=(obj.last_update.pk,))
        return res

    def validate(self, attrs):
        organization = None
        if 'organization' in attrs:
            organization = attrs['organization']
        elif self.instance:
            organization = self.instance.organization

        view = self.context.get('view', None)
        if not organization and not view.request.user.is_superuser:
            # Only allow super users to create orgless projects
            raise serializers.ValidationError('Organization is missing')
        return super(ProjectSerializer, self).validate(attrs)


class ProjectPlaybooksSerializer(ProjectSerializer):

<<<<<<< HEAD
    playbooks = serializers.ReadOnlyField(help_text=_('Array of playbooks available within this project.'))
=======
    playbooks = serializers.SerializerMethodField(help_text='Array of playbooks available within this project.')
>>>>>>> 088e9c02

    class Meta:
        model = Project
        fields = ('playbooks',)

    def get_playbooks(self, obj):
        return obj.playbook_files

    @property
    def data(self):
        ret = super(ProjectPlaybooksSerializer, self).data
        ret = ret.get('playbooks', [])
        return ReturnList(ret, serializer=self)


class ProjectUpdateViewSerializer(ProjectSerializer):

    can_update = serializers.BooleanField(read_only=True)

    class Meta:
        fields = ('can_update',)


class ProjectUpdateSerializer(UnifiedJobSerializer, ProjectOptionsSerializer):

    class Meta:
        model = ProjectUpdate
        fields = ('*', 'project', 'job_type')

    def get_related(self, obj):
        res = super(ProjectUpdateSerializer, self).get_related(obj)
        res.update(dict(
            project = reverse('api:project_detail', args=(obj.project.pk,)),
            cancel = reverse('api:project_update_cancel', args=(obj.pk,)),
            notifications = reverse('api:project_update_notifications_list', args=(obj.pk,)),
        ))
        return res


class ProjectUpdateListSerializer(ProjectUpdateSerializer, UnifiedJobListSerializer):

    pass


class ProjectUpdateCancelSerializer(ProjectUpdateSerializer):

    can_cancel = serializers.BooleanField(read_only=True)

    class Meta:
        fields = ('can_cancel',)


class BaseSerializerWithVariables(BaseSerializer):

    def validate_variables(self, value):
        return vars_validate_or_raise(value)


class InventorySerializer(BaseSerializerWithVariables):
    show_capabilities = ['edit', 'delete', 'adhoc']

    class Meta:
        model = Inventory
        fields = ('*', 'organization', 'variables', 'has_active_failures',
                  'total_hosts', 'hosts_with_active_failures', 'total_groups',
                  'groups_with_active_failures', 'has_inventory_sources',
                  'total_inventory_sources', 'inventory_sources_with_failures')

    def get_related(self, obj):
        res = super(InventorySerializer, self).get_related(obj)
        res.update(dict(
            hosts         = reverse('api:inventory_hosts_list',        args=(obj.pk,)),
            groups        = reverse('api:inventory_groups_list',       args=(obj.pk,)),
            root_groups   = reverse('api:inventory_root_groups_list',  args=(obj.pk,)),
            variable_data = reverse('api:inventory_variable_data',     args=(obj.pk,)),
            script        = reverse('api:inventory_script_view',       args=(obj.pk,)),
            tree          = reverse('api:inventory_tree_view',         args=(obj.pk,)),
            inventory_sources = reverse('api:inventory_inventory_sources_list', args=(obj.pk,)),
            activity_stream = reverse('api:inventory_activity_stream_list', args=(obj.pk,)),
            job_templates = reverse('api:inventory_job_template_list', args=(obj.pk,)),
            scan_job_templates = reverse('api:inventory_scan_job_template_list', args=(obj.pk,)),
            ad_hoc_commands = reverse('api:inventory_ad_hoc_commands_list', args=(obj.pk,)),
            access_list = reverse('api:inventory_access_list',         args=(obj.pk,)),
            object_roles = reverse('api:inventory_object_roles_list', args=(obj.pk,)),
            #single_fact = reverse('api:inventory_single_fact_view', args=(obj.pk,)),
        ))
        if obj.organization:
            res['organization'] = reverse('api:organization_detail', args=(obj.organization.pk,))
        return res

    def to_representation(self, obj):
        ret = super(InventorySerializer, self).to_representation(obj)
        if obj is not None and 'organization' in ret and not obj.organization:
            ret['organization'] = None
        return ret


class InventoryDetailSerializer(InventorySerializer):

    class Meta:
        fields = ('*', 'can_run_ad_hoc_commands')

    can_run_ad_hoc_commands = serializers.SerializerMethodField()

    def get_can_run_ad_hoc_commands(self, obj):
        view = self.context.get('view', None)
        return bool(obj and view and view.request and view.request.user and view.request.user.can_access(Inventory, 'run_ad_hoc_commands', obj))


class InventoryScriptSerializer(InventorySerializer):

    class Meta:
        fields = ()


class HostSerializer(BaseSerializerWithVariables):
    show_capabilities = ['edit', 'delete']

    class Meta:
        model = Host
        fields = ('*', 'inventory', 'enabled', 'instance_id', 'variables',
                  'has_active_failures', 'has_inventory_sources', 'last_job',
                  'last_job_host_summary')
        read_only_fields = ('last_job', 'last_job_host_summary')

    def build_relational_field(self, field_name, relation_info):
        field_class, field_kwargs = super(HostSerializer, self).build_relational_field(field_name, relation_info)
        # Inventory is read-only unless creating a new host.
        if self.instance and field_name == 'inventory':
            field_kwargs['read_only'] = True
            field_kwargs.pop('queryset', None)
        return field_class, field_kwargs

    def get_related(self, obj):
        res = super(HostSerializer, self).get_related(obj)
        res.update(dict(
            variable_data = reverse('api:host_variable_data',   args=(obj.pk,)),
            groups        = reverse('api:host_groups_list',     args=(obj.pk,)),
            all_groups    = reverse('api:host_all_groups_list', args=(obj.pk,)),
            job_events    = reverse('api:host_job_events_list',  args=(obj.pk,)),
            job_host_summaries = reverse('api:host_job_host_summaries_list', args=(obj.pk,)),
            activity_stream = reverse('api:host_activity_stream_list', args=(obj.pk,)),
            inventory_sources = reverse('api:host_inventory_sources_list', args=(obj.pk,)),
            ad_hoc_commands = reverse('api:host_ad_hoc_commands_list', args=(obj.pk,)),
            ad_hoc_command_events = reverse('api:host_ad_hoc_command_events_list', args=(obj.pk,)),
            fact_versions = reverse('api:host_fact_versions_list', args=(obj.pk,)),
            #single_fact = reverse('api:host_single_fact_view', args=(obj.pk,)),
        ))
        if obj.inventory:
            res['inventory'] = reverse('api:inventory_detail', args=(obj.inventory.pk,))
        if obj.last_job:
            res['last_job'] = reverse('api:job_detail', args=(obj.last_job.pk,))
        if obj.last_job_host_summary:
            res['last_job_host_summary'] = reverse('api:job_host_summary_detail', args=(obj.last_job_host_summary.pk,))
        return res

    def get_summary_fields(self, obj):
        d = super(HostSerializer, self).get_summary_fields(obj)
        try:
            d['last_job']['job_template_id'] = obj.last_job.job_template.id
            d['last_job']['job_template_name'] = obj.last_job.job_template.name
        except (KeyError, AttributeError):
            pass
        d.update({'recent_jobs': [{
            'id': j.job.id,
            'name': j.job.job_template.name if j.job.job_template is not None else "",
            'status': j.job.status,
            'finished': j.job.finished,
        } for j in obj.job_host_summaries.select_related('job__job_template').order_by('-created')[:5]]})
        return d

    def _get_host_port_from_name(self, name):
        # Allow hostname (except IPv6 for now) to specify the port # inline.
        port = None
        if name.count(':') == 1:
            name, port = name.split(':')
            try:
                port = int(port)
                if port < 1 or port > 65535:
                    raise ValueError
            except ValueError:
                raise serializers.ValidationError(u'Invalid port specification: %s' % force_text(port))
        return name, port

    def validate_name(self, value):
        name = force_text(value or '')
        # Validate here only, update in main validate method.
        host, port = self._get_host_port_from_name(name)
        return value

    def validate(self, attrs):
        name = force_text(attrs.get('name', self.instance and self.instance.name or ''))
        host, port = self._get_host_port_from_name(name)

        if port:
            attrs['name'] = host
            variables = force_text(attrs.get('variables', self.instance and self.instance.variables or ''))
            try:
                vars_dict = json.loads(variables.strip() or '{}')
                vars_dict['ansible_ssh_port'] = port
                attrs['variables'] = json.dumps(vars_dict)
            except (ValueError, TypeError):
                try:
                    vars_dict = yaml.safe_load(variables)
                    if vars_dict is None:
                        vars_dict = {}
                    vars_dict['ansible_ssh_port'] = port
                    attrs['variables'] = yaml.dump(vars_dict)
                except (yaml.YAMLError, TypeError):
                    raise serializers.ValidationError('Must be valid JSON or YAML.')

        return super(HostSerializer, self).validate(attrs)

    def to_representation(self, obj):
        ret = super(HostSerializer, self).to_representation(obj)
        if not obj:
            return ret
        if 'inventory' in ret and not obj.inventory:
            ret['inventory'] = None
        if 'last_job' in ret and not obj.last_job:
            ret['last_job'] = None
        if 'last_job_host_summary' in ret and not obj.last_job_host_summary:
            ret['last_job_host_summary'] = None
        return ret


class GroupSerializer(BaseSerializerWithVariables):
    show_capabilities = ['start', 'copy', 'schedule', 'edit', 'delete']

    class Meta:
        model = Group
        fields = ('*', 'inventory', 'variables', 'has_active_failures',
                  'total_hosts', 'hosts_with_active_failures', 'total_groups',
                  'groups_with_active_failures', 'has_inventory_sources')

    def build_relational_field(self, field_name, relation_info):
        field_class, field_kwargs = super(GroupSerializer, self).build_relational_field(field_name, relation_info)
        # Inventory is read-only unless creating a new group.
        if self.instance and field_name == 'inventory':
            field_kwargs['read_only'] = True
            field_kwargs.pop('queryset', None)
        return field_class, field_kwargs

    def get_related(self, obj):
        res = super(GroupSerializer, self).get_related(obj)
        res.update(dict(
            variable_data = reverse('api:group_variable_data',   args=(obj.pk,)),
            hosts         = reverse('api:group_hosts_list',      args=(obj.pk,)),
            potential_children = reverse('api:group_potential_children_list',   args=(obj.pk,)),
            children      = reverse('api:group_children_list',   args=(obj.pk,)),
            all_hosts     = reverse('api:group_all_hosts_list',  args=(obj.pk,)),
            job_events    = reverse('api:group_job_events_list',   args=(obj.pk,)),
            job_host_summaries = reverse('api:group_job_host_summaries_list', args=(obj.pk,)),
            activity_stream = reverse('api:group_activity_stream_list', args=(obj.pk,)),
            inventory_sources = reverse('api:group_inventory_sources_list', args=(obj.pk,)),
            ad_hoc_commands = reverse('api:group_ad_hoc_commands_list', args=(obj.pk,)),
            #single_fact = reverse('api:group_single_fact_view', args=(obj.pk,)),
        ))
        if obj.inventory:
            res['inventory'] = reverse('api:inventory_detail', args=(obj.inventory.pk,))
        if obj.inventory_source:
            res['inventory_source'] = reverse('api:inventory_source_detail', args=(obj.inventory_source.pk,))
        return res

    def validate_name(self, value):
        if value in ('all', '_meta'):
            raise serializers.ValidationError('Invalid group name.')
        return value

    def to_representation(self, obj):
        ret = super(GroupSerializer, self).to_representation(obj)
        if obj is not None and 'inventory' in ret and not obj.inventory:
            ret['inventory'] = None
        return ret


class GroupTreeSerializer(GroupSerializer):

    children = serializers.SerializerMethodField()

    class Meta:
        model = Group
        fields = ('*', 'children')

    def get_children(self, obj):
        if obj is None:
            return {}
        children_qs = obj.children
        children_qs = children_qs.select_related('inventory')
        children_qs = children_qs.prefetch_related('inventory_source')
        return GroupTreeSerializer(children_qs, many=True).data


class BaseVariableDataSerializer(BaseSerializer):

    class Meta:
        fields = ('variables',)

    def to_representation(self, obj):
        if obj is None:
            return {}
        ret = super(BaseVariableDataSerializer, self).to_representation(obj)
        try:
            return json.loads(ret.get('variables', '') or '{}')
        except ValueError:
            return yaml.safe_load(ret.get('variables', ''))

    def to_internal_value(self, data):
        data = {'variables': json.dumps(data)}
        return super(BaseVariableDataSerializer, self).to_internal_value(data)


class InventoryVariableDataSerializer(BaseVariableDataSerializer):

    class Meta:
        model = Inventory


class HostVariableDataSerializer(BaseVariableDataSerializer):

    class Meta:
        model = Host


class GroupVariableDataSerializer(BaseVariableDataSerializer):

    class Meta:
        model = Group

class CustomInventoryScriptSerializer(BaseSerializer):

    script = serializers.CharField(trim_whitespace=False)
    show_capabilities = ['edit', 'delete']

    class Meta:
        model = CustomInventoryScript
        fields = ('*', "script", "organization")

    def validate_script(self, value):
        if not value.startswith("#!"):
            raise serializers.ValidationError('Script must begin with a hashbang sequence: i.e.... #!/usr/bin/env python')
        return value

    def to_representation(self, obj):
        ret = super(CustomInventoryScriptSerializer, self).to_representation(obj)
        if obj is None:
            return ret
        request = self.context.get('request', None)
        if request.user not in obj.admin_role and \
           not request.user.is_superuser and \
           not request.user.is_system_auditor and \
           not (obj.organization is not None and request.user in obj.organization.auditor_role):
            ret['script'] = None
        return ret

    def get_related(self, obj):
        res = super(CustomInventoryScriptSerializer, self).get_related(obj)
        res.update(dict(
            object_roles = reverse('api:inventory_script_object_roles_list', args=(obj.pk,)),
        ))

        if obj.organization:
            res['organization'] = reverse('api:organization_detail', args=(obj.organization.pk,))
        return res


class InventorySourceOptionsSerializer(BaseSerializer):

    class Meta:
        fields = ('*', 'source', 'source_path', 'source_script', 'source_vars', 'credential',
                  'source_regions', 'instance_filters', 'group_by', 'overwrite', 'overwrite_vars',
                  'timeout')

    def get_related(self, obj):
        res = super(InventorySourceOptionsSerializer, self).get_related(obj)
        if obj.credential:
            res['credential'] = reverse('api:credential_detail',
                                        args=(obj.credential.pk,))
        if obj.source_script:
            res['source_script'] = reverse('api:inventory_script_detail', args=(obj.source_script.pk,))
        return res

    def validate_source_vars(self, value):
        return vars_validate_or_raise(value)

    def validate(self, attrs):
        # TODO: Validate source, validate source_regions
        errors = {}

        source = attrs.get('source', self.instance and self.instance.source or '')
        source_script = attrs.get('source_script', self.instance and self.instance.source_script or '')
        if source == 'custom':
            if source_script is None or source_script == '':
                errors['source_script'] = "If 'source' is 'custom', 'source_script' must be provided."
            else:
                try:
                    if source_script.organization != self.instance.inventory.organization:
                        errors['source_script'] = "The 'source_script' does not belong to the same organization as the inventory."
                except Exception as exc:
                    errors['source_script'] = "'source_script' doesn't exist."
                    logger.error(str(exc))

        if errors:
            raise serializers.ValidationError(errors)

        return super(InventorySourceOptionsSerializer, self).validate(attrs)

    def to_representation(self, obj):
        ret = super(InventorySourceOptionsSerializer, self).to_representation(obj)
        if obj is None:
            return ret
        if 'credential' in ret and not obj.credential:
            ret['credential'] = None
        return ret


class InventorySourceSerializer(UnifiedJobTemplateSerializer, InventorySourceOptionsSerializer):

    status = serializers.ChoiceField(choices=InventorySource.INVENTORY_SOURCE_STATUS_CHOICES, read_only=True)
    last_update_failed = serializers.BooleanField(read_only=True)
    last_updated = serializers.DateTimeField(read_only=True)

    class Meta:
        model = InventorySource
        fields = ('*', 'inventory', 'group', 'update_on_launch',
                  'update_cache_timeout') + \
                 ('last_update_failed', 'last_updated') # Backwards compatibility.
        read_only_fields = ('*', 'name', 'inventory', 'group')

    def get_related(self, obj):
        res = super(InventorySourceSerializer, self).get_related(obj)
        res.update(dict(
            update = reverse('api:inventory_source_update_view', args=(obj.pk,)),
            inventory_updates = reverse('api:inventory_source_updates_list', args=(obj.pk,)),
            schedules = reverse('api:inventory_source_schedules_list', args=(obj.pk,)),
            activity_stream = reverse('api:inventory_activity_stream_list', args=(obj.pk,)),
            hosts = reverse('api:inventory_source_hosts_list', args=(obj.pk,)),
            groups = reverse('api:inventory_source_groups_list', args=(obj.pk,)),
            notification_templates_any = reverse('api:inventory_source_notification_templates_any_list', args=(obj.pk,)),
            notification_templates_success = reverse('api:inventory_source_notification_templates_success_list', args=(obj.pk,)),
            notification_templates_error = reverse('api:inventory_source_notification_templates_error_list', args=(obj.pk,)),
        ))
        if obj.inventory:
            res['inventory'] = reverse('api:inventory_detail', args=(obj.inventory.pk,))
        if obj.group:
            res['group'] = reverse('api:group_detail', args=(obj.group.pk,))
        # Backwards compatibility.
        if obj.current_update:
            res['current_update'] = reverse('api:inventory_update_detail',
                                            args=(obj.current_update.pk,))
        if obj.last_update:
            res['last_update'] = reverse('api:inventory_update_detail',
                                         args=(obj.last_update.pk,))
        return res

    def to_representation(self, obj):
        ret = super(InventorySourceSerializer, self).to_representation(obj)
        if obj is None:
            return ret
        if 'inventory' in ret and not obj.inventory:
            ret['inventory'] = None
        if 'group' in ret and not obj.group:
            ret['group'] = None
        return ret


class InventorySourceUpdateSerializer(InventorySourceSerializer):

    can_update = serializers.BooleanField(read_only=True)

    class Meta:
        fields = ('can_update',)


class InventoryUpdateSerializer(UnifiedJobSerializer, InventorySourceOptionsSerializer):

    class Meta:
        model = InventoryUpdate
        fields = ('*', 'inventory_source', 'license_error')

    def get_related(self, obj):
        res = super(InventoryUpdateSerializer, self).get_related(obj)
        res.update(dict(
            inventory_source = reverse('api:inventory_source_detail', args=(obj.inventory_source.pk,)),
            cancel = reverse('api:inventory_update_cancel', args=(obj.pk,)),
            notifications = reverse('api:inventory_update_notifications_list', args=(obj.pk,)),
        ))
        return res


class InventoryUpdateListSerializer(InventoryUpdateSerializer, UnifiedJobListSerializer):

    pass


class InventoryUpdateCancelSerializer(InventoryUpdateSerializer):

    can_cancel = serializers.BooleanField(read_only=True)

    class Meta:
        fields = ('can_cancel',)


class TeamSerializer(BaseSerializer):
    show_capabilities = ['edit', 'delete']

    class Meta:
        model = Team
        fields = ('*', 'organization')

    def get_related(self, obj):
        res = super(TeamSerializer, self).get_related(obj)
        res.update(dict(
            projects     = reverse('api:team_projects_list',    args=(obj.pk,)),
            users        = reverse('api:team_users_list',       args=(obj.pk,)),
            credentials  = reverse('api:team_credentials_list', args=(obj.pk,)),
            roles        = reverse('api:team_roles_list',       args=(obj.pk,)),
            object_roles        = reverse('api:team_object_roles_list',       args=(obj.pk,)),
            activity_stream = reverse('api:team_activity_stream_list', args=(obj.pk,)),
            access_list  = reverse('api:team_access_list',      args=(obj.pk,)),
        ))
        if obj.organization:
            res['organization'] = reverse('api:organization_detail',   args=(obj.organization.pk,))
        return res

    def to_representation(self, obj):
        ret = super(TeamSerializer, self).to_representation(obj)
        if obj is not None and 'organization' in ret and not obj.organization:
            ret['organization'] = None
        return ret



class RoleSerializer(BaseSerializer):

    class Meta:
        model = Role
        read_only_fields = ('id', 'role_field', 'description', 'name')

    def to_representation(self, obj):
        ret = super(RoleSerializer, self).to_representation(obj)

        def spacify_type_name(cls):
            return re.sub(r'([a-z])([A-Z])', '\g<1> \g<2>', cls.__name__)

        if obj.object_id:
            content_object = obj.content_object
            if hasattr(content_object, 'username'):
                ret['summary_fields']['resource_name'] = obj.content_object.username
            if hasattr(content_object, 'name'):
                ret['summary_fields']['resource_name'] = obj.content_object.name
            ret['summary_fields']['resource_type'] = obj.content_type.name
            ret['summary_fields']['resource_type_display_name'] = spacify_type_name(obj.content_type.model_class())

        ret.pop('created')
        ret.pop('modified')
        return ret

    def get_related(self, obj):
        ret = super(RoleSerializer, self).get_related(obj)
        ret['users'] = reverse('api:role_users_list', args=(obj.pk,))
        ret['teams'] = reverse('api:role_teams_list', args=(obj.pk,))
        try:
            if obj.content_object:
                ret.update(reverse_gfk(obj.content_object))
        except AttributeError:
            # AttributeError's happen if our content_object is pointing at
            # a model that no longer exists. This is dirty data and ideally
            # doesn't exist, but in case it does, let's not puke.
            pass
        return ret


class RoleSerializerWithParentAccess(RoleSerializer):
    show_capabilities = ['unattach']


class ResourceAccessListElementSerializer(UserSerializer):
    show_capabilities = []  # Clear fields from UserSerializer parent class

    def to_representation(self, user):
        '''
        With this method we derive "direct" and "indirect" access lists. Contained
        in the direct access list are all the roles the user is a member of, and
        all of the roles that are directly granted to any teams that the user is a
        member of.

        The indirect access list is a list of all of the roles that the user is
        a member of that are ancestors of any roles that grant permissions to
        the resource.
        '''
        ret = super(ResourceAccessListElementSerializer, self).to_representation(user)
        object_id = self.context['view'].object_id
        obj = self.context['view'].resource_model.objects.get(pk=object_id)
        if self.context['view'].request is not None:
            requesting_user = self.context['view'].request.user
        else:
            requesting_user = None

        if 'summary_fields' not in ret:
            ret['summary_fields'] = {}

        def format_role_perm(role):
            role_dict = { 'id': role.id, 'name': role.name, 'description': role.description}
            try:
                role_dict['resource_name'] = role.content_object.name
                role_dict['resource_type'] = role.content_type.name
                role_dict['related'] = reverse_gfk(role.content_object)
            except AttributeError:
                pass
            if role.content_type is not None:
                role_dict['user_capabilities'] = {'unattach': requesting_user.can_access(
                    Role, 'unattach', role, user, 'members', data={}, skip_sub_obj_read_check=False)}
            else:
                # Singleton roles should not be managed from this view, as per copy/edit rework spec
                role_dict['user_capabilities'] = {'unattach': False}
            return { 'role': role_dict, 'descendant_roles': get_roles_on_resource(obj, role)}

        def format_team_role_perm(team_role, permissive_role_ids):
            ret = []
            for role in team_role.children.filter(id__in=permissive_role_ids).all():
                role_dict = {
                    'id': role.id,
                    'name': role.name,
                    'description': role.description,
                    'team_id': team_role.object_id,
                    'team_name': team_role.content_object.name
                }
                if role.content_type is not None:
                    role_dict['resource_name'] = role.content_object.name
                    role_dict['resource_type'] = role.content_type.name
                    role_dict['related'] = reverse_gfk(role.content_object)
                    role_dict['user_capabilities'] = {'unattach': requesting_user.can_access(
                        Role, 'unattach', role, team_role, 'parents', data={}, skip_sub_obj_read_check=False)}
                else:
                    # Singleton roles should not be managed from this view, as per copy/edit rework spec
                    role_dict['user_capabilities'] = {'unattach': False}
                ret.append({ 'role': role_dict, 'descendant_roles': get_roles_on_resource(obj, team_role)})
            return ret

        team_content_type = ContentType.objects.get_for_model(Team)
        content_type = ContentType.objects.get_for_model(obj)

        direct_permissive_role_ids = Role.objects.filter(content_type=content_type, object_id=obj.id).values_list('id', flat=True)
        all_permissive_role_ids = Role.objects.filter(content_type=content_type, object_id=obj.id).values_list('ancestors__id', flat=True)

        direct_access_roles   = user.roles \
                                    .filter(id__in=direct_permissive_role_ids).all()

        direct_team_roles     = Role.objects \
                                    .filter(content_type=team_content_type,
                                            members=user,
                                            children__in=direct_permissive_role_ids)
        if content_type == team_content_type:
            # When looking at the access list for a team, exclude the entries
            # for that team. This exists primarily so we don't list the read role
            # as a direct role when a user is a member or admin of a team
            direct_team_roles = direct_team_roles.exclude(
                children__content_type=team_content_type,
                children__object_id=obj.id
            )


        indirect_team_roles   = Role.objects \
                                    .filter(content_type=team_content_type,
                                            members=user,
                                            children__in=all_permissive_role_ids) \
                                    .exclude(id__in=direct_team_roles)

        indirect_access_roles = user.roles \
                                    .filter(id__in=all_permissive_role_ids)     \
                                    .exclude(id__in=direct_permissive_role_ids) \
                                    .exclude(id__in=direct_team_roles)          \
                                    .exclude(id__in=indirect_team_roles)

        ret['summary_fields']['direct_access'] \
            = [format_role_perm(r) for r in direct_access_roles.distinct()] \
            + [y for x in (format_team_role_perm(r, direct_permissive_role_ids) for r in direct_team_roles.distinct()) for y in x]

        ret['summary_fields']['indirect_access'] \
            = [format_role_perm(r) for r in indirect_access_roles.distinct()] \
            + [y for x in (format_team_role_perm(r, all_permissive_role_ids) for r in indirect_team_roles.distinct()) for y in x]

        return ret


class CredentialSerializer(BaseSerializer):
    show_capabilities = ['edit', 'delete']

    class Meta:
        model = Credential
        fields = ('*', 'kind', 'cloud', 'host', 'username',
                  'password', 'security_token', 'project', 'domain',
                  'ssh_key_data', 'ssh_key_unlock', 'organization',
                  'become_method', 'become_username', 'become_password',
                  'vault_password', 'subscription', 'tenant', 'secret', 'client',
                  'authorize', 'authorize_password')

    def build_standard_field(self, field_name, model_field):
        field_class, field_kwargs = super(CredentialSerializer, self).build_standard_field(field_name, model_field)
        if field_name in Credential.PASSWORD_FIELDS:
            field_class = EncryptedPasswordField
            field_kwargs['required'] = False
            field_kwargs['default'] = ''
        return field_class, field_kwargs

    def get_related(self, obj):
        res = super(CredentialSerializer, self).get_related(obj)

        if obj.organization:
            res['organization'] = reverse('api:organization_detail', args=(obj.organization.pk,))

        res.update(dict(
            activity_stream = reverse('api:credential_activity_stream_list', args=(obj.pk,)),
            access_list = reverse('api:credential_access_list', args=(obj.pk,)),
            object_roles = reverse('api:credential_object_roles_list', args=(obj.pk,)),
            owner_users = reverse('api:credential_owner_users_list', args=(obj.pk,)),
            owner_teams = reverse('api:credential_owner_teams_list', args=(obj.pk,)),
        ))

        parents = obj.admin_role.parents.exclude(object_id__isnull=True)
        if parents.count() > 0:
            res.update({parents[0].content_type.name:parents[0].content_object.get_absolute_url()})
        elif obj.admin_role.members.count() > 0:
            user = obj.admin_role.members.first()
            res.update({'user': reverse('api:user_detail', args=(user.pk,))})

        return res

    def get_summary_fields(self, obj):
        summary_dict = super(CredentialSerializer, self).get_summary_fields(obj)
        summary_dict['owners'] = []

        for user in obj.admin_role.members.all():
            summary_dict['owners'].append({
                'id': user.pk,
                'type': 'user',
                'name': user.username,
                'description': ' '.join([user.first_name, user.last_name]),
                'url': reverse('api:user_detail', args=(user.pk,)),
            })

        for parent in obj.admin_role.parents.exclude(object_id__isnull=True).all():
            summary_dict['owners'].append({
                'id': parent.content_object.pk,
                'type': camelcase_to_underscore(parent.content_object.__class__.__name__),
                'name': parent.content_object.name,
                'description': parent.content_object.description,
                'url': parent.content_object.get_absolute_url(),
            })

        return summary_dict


class CredentialSerializerCreate(CredentialSerializer):

    user = serializers.PrimaryKeyRelatedField(
        queryset=User.objects.all(),
        required=False, default=None, write_only=True, allow_null=True,
        help_text=_('Write-only field used to add user to owner role. If provided, '
                    'do not give either team or organization. Only valid for creation.'))
    team = serializers.PrimaryKeyRelatedField(
        queryset=Team.objects.all(),
        required=False, default=None, write_only=True, allow_null=True,
        help_text=_('Write-only field used to add team to owner role. If provided, '
                    'do not give either user or organization. Only valid for creation.'))
    organization = serializers.PrimaryKeyRelatedField(
        queryset=Organization.objects.all(),
        required=False, default=None, write_only=True, allow_null=True,
        help_text=_('Write-only field used to add organization to owner role. If provided, '
                    'do not give either team or team. Only valid for creation.'))

    class Meta:
        model = Credential
        fields = ('*', 'user', 'team')

    def validate(self, attrs):
        owner_fields = set()
        for field in ('user', 'team', 'organization'):
            if field in attrs:
                if attrs[field]:
                    owner_fields.add(field)
                else:
                    attrs.pop(field)
        if not owner_fields:
            raise serializers.ValidationError({"detail": "Missing 'user', 'team', or 'organization'."})
        return super(CredentialSerializerCreate, self).validate(attrs)

    def create(self, validated_data):
        user = validated_data.pop('user', None)
        team = validated_data.pop('team', None)
        if team:
            validated_data['organization'] = team.organization
        credential = super(CredentialSerializerCreate, self).create(validated_data)
        if user:
            credential.admin_role.members.add(user)
        if team:
            if not credential.organization or team.organization.id != credential.organization.id:
                raise serializers.ValidationError({"detail": "Credential organization must be set and match before assigning to a team"})
            credential.admin_role.parents.add(team.admin_role)
            credential.use_role.parents.add(team.member_role)
        return credential


class UserCredentialSerializerCreate(CredentialSerializerCreate):

    class Meta:
        model = Credential
        fields = ('*', '-team', '-organization')


class TeamCredentialSerializerCreate(CredentialSerializerCreate):

    class Meta:
        model = Credential
        fields = ('*', '-user', '-organization')


class OrganizationCredentialSerializerCreate(CredentialSerializerCreate):

    class Meta:
        model = Credential
        fields = ('*', '-user', '-team')


class LabelsListMixin(object):

    def _summary_field_labels(self, obj):
        return {'count': obj.labels.count(), 'results': [{'id': x.id, 'name': x.name} for x in obj.labels.all().order_by('name')[:10]]}

    def get_summary_fields(self, obj):
        res = super(LabelsListMixin, self).get_summary_fields(obj)
        res['labels'] = self._summary_field_labels(obj)
        return res

class JobOptionsSerializer(LabelsListMixin, BaseSerializer):

    class Meta:
        fields = ('*', 'job_type', 'inventory', 'project', 'playbook',
                  'credential', 'cloud_credential', 'network_credential', 'forks', 'limit',
                  'verbosity', 'extra_vars', 'job_tags',  'force_handlers',
                  'skip_tags', 'start_at_task', 'timeout')

    def get_related(self, obj):
        res = super(JobOptionsSerializer, self).get_related(obj)
        res['labels'] = reverse('api:job_template_label_list', args=(obj.pk,))
        if obj.inventory:
            res['inventory'] = reverse('api:inventory_detail', args=(obj.inventory.pk,))
        if obj.project:
            res['project'] = reverse('api:project_detail', args=(obj.project.pk,))
        if obj.credential:
            res['credential'] = reverse('api:credential_detail', args=(obj.credential.pk,))
        if obj.cloud_credential:
            res['cloud_credential'] = reverse('api:credential_detail',
                                              args=(obj.cloud_credential.pk,))
        if obj.network_credential:
            res['network_credential'] = reverse('api:credential_detail',
                                                args=(obj.network_credential.pk,))
        return res

    def to_representation(self, obj):
        ret = super(JobOptionsSerializer, self).to_representation(obj)
        if obj is None:
            return ret
        if 'inventory' in ret and not obj.inventory:
            ret['inventory'] = None
        if 'project' in ret and not obj.project:
            ret['project'] = None
            if 'playbook' in ret:
                ret['playbook'] = ''
        if 'credential' in ret and not obj.credential:
            ret['credential'] = None
        if 'cloud_credential' in ret and not obj.cloud_credential:
            ret['cloud_credential'] = None
        if 'network_credential' in ret and not obj.network_credential:
            ret['network_credential'] = None
        return ret

    def validate(self, attrs):
        if 'project' in self.fields and 'playbook' in self.fields:
            project = attrs.get('project', self.instance and self.instance.project or None)
            playbook = attrs.get('playbook', self.instance and self.instance.playbook or '')
            job_type = attrs.get('job_type', self.instance and self.instance.job_type or None)
            if not project and job_type != PERM_INVENTORY_SCAN:
                raise serializers.ValidationError({'project': 'This field is required.'})
            if project and playbook and force_text(playbook) not in project.playbooks:
                raise serializers.ValidationError({'playbook': 'Playbook not found for project.'})
            if project and not playbook:
                raise serializers.ValidationError({'playbook': 'Must select playbook for project.'})

        return super(JobOptionsSerializer, self).validate(attrs)


class JobTemplateSerializer(UnifiedJobTemplateSerializer, JobOptionsSerializer):
    show_capabilities = ['start', 'schedule', 'copy', 'edit', 'delete']

    status = serializers.ChoiceField(choices=JobTemplate.JOB_TEMPLATE_STATUS_CHOICES, read_only=True, required=False)

    class Meta:
        model = JobTemplate
        fields = ('*', 'host_config_key', 'ask_variables_on_launch', 'ask_limit_on_launch',
                  'ask_tags_on_launch', 'ask_skip_tags_on_launch', 'ask_job_type_on_launch', 'ask_inventory_on_launch',
                  'ask_credential_on_launch', 'survey_enabled', 'become_enabled', 'allow_simultaneous')

    def get_related(self, obj):
        res = super(JobTemplateSerializer, self).get_related(obj)
        res.update(dict(
            jobs = reverse('api:job_template_jobs_list', args=(obj.pk,)),
            schedules = reverse('api:job_template_schedules_list', args=(obj.pk,)),
            activity_stream = reverse('api:job_template_activity_stream_list', args=(obj.pk,)),
            launch = reverse('api:job_template_launch', args=(obj.pk,)),
            notification_templates_any = reverse('api:job_template_notification_templates_any_list', args=(obj.pk,)),
            notification_templates_success = reverse('api:job_template_notification_templates_success_list', args=(obj.pk,)),
            notification_templates_error = reverse('api:job_template_notification_templates_error_list', args=(obj.pk,)),
            access_list = reverse('api:job_template_access_list',      args=(obj.pk,)),
            survey_spec = reverse('api:job_template_survey_spec', args=(obj.pk,)),
            labels = reverse('api:job_template_label_list', args=(obj.pk,)),
            object_roles = reverse('api:job_template_object_roles_list', args=(obj.pk,)),
        ))
        if obj.host_config_key:
            res['callback'] = reverse('api:job_template_callback', args=(obj.pk,))
        return res

    def _recent_jobs(self, obj):
        return [{'id': x.id, 'status': x.status, 'finished': x.finished} for x in obj.jobs.all().order_by('-created')[:10]]

    def get_summary_fields(self, obj):
        d = super(JobTemplateSerializer, self).get_summary_fields(obj)
        if obj.survey_spec is not None and ('name' in obj.survey_spec and 'description' in obj.survey_spec):
            d['survey'] = dict(title=obj.survey_spec['name'], description=obj.survey_spec['description'])
        d['recent_jobs'] = self._recent_jobs(obj)
        return d

    def validate(self, attrs):
        survey_enabled = attrs.get('survey_enabled', self.instance and self.instance.survey_enabled or False)
        job_type = attrs.get('job_type', self.instance and self.instance.job_type or None)
        inventory = attrs.get('inventory', self.instance and self.instance.inventory or None)
        project = attrs.get('project', self.instance and self.instance.project or None)

        if job_type == "scan":
            if inventory is None or attrs.get('ask_inventory_on_launch', False):
                raise serializers.ValidationError({'inventory': 'Scan jobs must be assigned a fixed inventory.'})
        elif project is None:
            raise serializers.ValidationError({'project': "Job types 'run' and 'check' must have assigned a project."})

        if survey_enabled and job_type == PERM_INVENTORY_SCAN:
            raise serializers.ValidationError({'survey_enabled': 'Survey Enabled can not be used with scan jobs.'})

        return super(JobTemplateSerializer, self).validate(attrs)

    def validate_extra_vars(self, value):
        return vars_validate_or_raise(value)


class JobSerializer(UnifiedJobSerializer, JobOptionsSerializer):

    passwords_needed_to_start = serializers.ReadOnlyField()
    ask_variables_on_launch = serializers.ReadOnlyField()
    ask_limit_on_launch = serializers.ReadOnlyField()
    ask_skip_tags_on_launch = serializers.ReadOnlyField()
    ask_tags_on_launch = serializers.ReadOnlyField()
    ask_job_type_on_launch = serializers.ReadOnlyField()
    ask_inventory_on_launch = serializers.ReadOnlyField()
    ask_credential_on_launch = serializers.ReadOnlyField()
    artifacts = serializers.SerializerMethodField()

    class Meta:
        model = Job
        fields = ('*', 'job_template', 'passwords_needed_to_start', 'ask_variables_on_launch',
                  'ask_limit_on_launch', 'ask_tags_on_launch', 'ask_skip_tags_on_launch',
                  'ask_job_type_on_launch', 'ask_inventory_on_launch', 'ask_credential_on_launch',
                  'allow_simultaneous', 'artifacts', 'scm_revision',)

    def get_related(self, obj):
        res = super(JobSerializer, self).get_related(obj)
        res.update(dict(
            job_events  = reverse('api:job_job_events_list', args=(obj.pk,)),
            job_plays = reverse('api:job_job_plays_list', args=(obj.pk,)),
            job_tasks = reverse('api:job_job_tasks_list', args=(obj.pk,)),
            job_host_summaries = reverse('api:job_job_host_summaries_list', args=(obj.pk,)),
            activity_stream = reverse('api:job_activity_stream_list', args=(obj.pk,)),
            notifications = reverse('api:job_notifications_list', args=(obj.pk,)),
            labels = reverse('api:job_label_list', args=(obj.pk,)),
        ))
        if obj.job_template:
            res['job_template'] = reverse('api:job_template_detail',
                                          args=(obj.job_template.pk,))
        if obj.can_start or True:
            res['start'] = reverse('api:job_start', args=(obj.pk,))
        if obj.can_cancel or True:
            res['cancel'] = reverse('api:job_cancel', args=(obj.pk,))
        res['relaunch'] = reverse('api:job_relaunch', args=(obj.pk,))
        return res

    def get_artifacts(self, obj):
        if obj:
            return obj.display_artifacts()
        return {}

    def to_internal_value(self, data):
        # When creating a new job and a job template is specified, populate any
        # fields not provided in data from the job template.
        if not self.instance and isinstance(data, dict) and data.get('job_template', False):
            try:
                job_template = JobTemplate.objects.get(pk=data['job_template'])
            except JobTemplate.DoesNotExist:
                raise serializers.ValidationError({'job_template': 'Invalid job template.'})
            data.setdefault('name', job_template.name)
            data.setdefault('description', job_template.description)
            data.setdefault('job_type', job_template.job_type)
            if job_template.inventory:
                data.setdefault('inventory', job_template.inventory.pk)
            if job_template.project:
                data.setdefault('project', job_template.project.pk)
                data.setdefault('playbook', job_template.playbook)
            if job_template.credential:
                data.setdefault('credential', job_template.credential.pk)
            if job_template.cloud_credential:
                data.setdefault('cloud_credential', job_template.cloud_credential.pk)
            if job_template.network_credential:
                data.setdefault('network_credential', job_template.network_credential.pk)
            data.setdefault('forks', job_template.forks)
            data.setdefault('limit', job_template.limit)
            data.setdefault('verbosity', job_template.verbosity)
            data.setdefault('extra_vars', job_template.extra_vars)
            data.setdefault('job_tags', job_template.job_tags)
            data.setdefault('force_handlers', job_template.force_handlers)
            data.setdefault('skip_tags', job_template.skip_tags)
            data.setdefault('start_at_task', job_template.start_at_task)
        return super(JobSerializer, self).to_internal_value(data)

    def to_representation(self, obj):
        ret = super(JobSerializer, self).to_representation(obj)
        if obj is None:
            return ret
        if 'job_template' in ret and not obj.job_template:
            ret['job_template'] = None
        if 'extra_vars' in ret:
            ret['extra_vars'] = obj.display_extra_vars()
        return ret


class JobCancelSerializer(JobSerializer):

    can_cancel = serializers.BooleanField(read_only=True)

    class Meta:
        fields = ('can_cancel',)


class JobRelaunchSerializer(JobSerializer):

    passwords_needed_to_start = serializers.SerializerMethodField()

    class Meta:
        fields = ('passwords_needed_to_start',)

    def to_internal_value(self, data):
        obj = self.context.get('obj')
        all_data = self.to_representation(obj)
        all_data.update(data)
        ret = super(JobRelaunchSerializer, self).to_internal_value(all_data)
        return ret

    def to_representation(self, obj):
        res = super(JobRelaunchSerializer, self).to_representation(obj)
        view = self.context.get('view', None)
        if hasattr(view, '_raw_data_form_marker'):
            password_keys = dict([(p, u'') for p in self.get_passwords_needed_to_start(obj)])
            res.update(password_keys)
        return res

    def get_passwords_needed_to_start(self, obj):
        if obj:
            return obj.passwords_needed_to_start
        return ''

    def validate_passwords_needed_to_start(self, value):
        obj = self.context.get('obj')
        data = self.context.get('data')

        # Check for passwords needed
        needed = self.get_passwords_needed_to_start(obj)
        provided = dict([(field, data.get(field, '')) for field in needed])
        if not all(provided.values()):
            raise serializers.ValidationError(needed)
        return value

    def validate(self, attrs):
        obj = self.context.get('obj')
        if not obj.credential:
            raise serializers.ValidationError(dict(credential=["Credential not found or deleted."]))
        if obj.job_type != PERM_INVENTORY_SCAN and obj.project is None:
            raise serializers.ValidationError(dict(errors=["Job Template Project is missing or undefined."]))
        if obj.inventory is None:
            raise serializers.ValidationError(dict(errors=["Job Template Inventory is missing or undefined."]))
        attrs = super(JobRelaunchSerializer, self).validate(attrs)
        return attrs

class AdHocCommandSerializer(UnifiedJobSerializer):

    class Meta:
        model = AdHocCommand
        fields = ('*', 'job_type', 'inventory', 'limit', 'credential',
                  'module_name', 'module_args', 'forks', 'verbosity', 'extra_vars',
                  'become_enabled', '-unified_job_template', '-description')
        extra_kwargs = {
            'name': {
                'read_only': True,
            },
        }

    def get_field_names(self, declared_fields, info):
        field_names = super(AdHocCommandSerializer, self).get_field_names(declared_fields, info)
        # Meta multiple inheritance and -field_name options don't seem to be
        # taking effect above, so remove the undesired fields here.
        return tuple(x for x in field_names if x not in ('unified_job_template', 'description'))

    def build_standard_field(self, field_name, model_field):
        field_class, field_kwargs = super(AdHocCommandSerializer, self).build_standard_field(field_name, model_field)
        # Load module name choices dynamically from DB settings.
        if field_name == 'module_name':
            field_class = serializers.ChoiceField
            module_name_choices = [(x, x) for x in settings.AD_HOC_COMMANDS]
            module_name_default = 'command' if 'command' in [x[0] for x in module_name_choices] else ''
            field_kwargs['choices'] = module_name_choices
            field_kwargs['required'] = bool(not module_name_default)
            field_kwargs['default'] = module_name_default or serializers.empty
            field_kwargs['allow_blank'] = bool(module_name_default)
            field_kwargs.pop('max_length', None)
        return field_class, field_kwargs

    def get_related(self, obj):
        res = super(AdHocCommandSerializer, self).get_related(obj)
        if obj.inventory:
            res['inventory'] = reverse('api:inventory_detail', args=(obj.inventory.pk,))
        if obj.credential:
            res['credential'] = reverse('api:credential_detail', args=(obj.credential.pk,))
        res.update(dict(
            events  = reverse('api:ad_hoc_command_ad_hoc_command_events_list', args=(obj.pk,)),
            activity_stream = reverse('api:ad_hoc_command_activity_stream_list', args=(obj.pk,)),
            notifications = reverse('api:ad_hoc_command_notifications_list', args=(obj.pk,)),
        ))
        res['cancel'] = reverse('api:ad_hoc_command_cancel', args=(obj.pk,))
        res['relaunch'] = reverse('api:ad_hoc_command_relaunch', args=(obj.pk,))
        return res

    def to_representation(self, obj):
        ret = super(AdHocCommandSerializer, self).to_representation(obj)
        if 'inventory' in ret and not obj.inventory:
            ret['inventory'] = None
        if 'credential' in ret and not obj.credential:
            ret['credential'] = None
        # For the UI, only module_name is returned for name, instead of the
        # longer module name + module_args format.
        if 'name' in ret:
            ret['name'] = obj.module_name
        return ret


class AdHocCommandCancelSerializer(AdHocCommandSerializer):

    can_cancel = serializers.BooleanField(read_only=True)

    class Meta:
        fields = ('can_cancel',)


class AdHocCommandRelaunchSerializer(AdHocCommandSerializer):

    class Meta:
        fields = ()

    def to_representation(self, obj):
        if obj:
            return dict([(p, u'') for p in obj.passwords_needed_to_start])
        else:
            return {}


class SystemJobTemplateSerializer(UnifiedJobTemplateSerializer):

    class Meta:
        model = SystemJobTemplate
        fields = ('*', 'job_type',)

    def get_related(self, obj):
        res = super(SystemJobTemplateSerializer, self).get_related(obj)
        res.update(dict(
            jobs = reverse('api:system_job_template_jobs_list', args=(obj.pk,)),
            schedules = reverse('api:system_job_template_schedules_list', args=(obj.pk,)),
            launch = reverse('api:system_job_template_launch', args=(obj.pk,)),
            notification_templates_any = reverse('api:system_job_template_notification_templates_any_list', args=(obj.pk,)),
            notification_templates_success = reverse('api:system_job_template_notification_templates_success_list', args=(obj.pk,)),
            notification_templates_error = reverse('api:system_job_template_notification_templates_error_list', args=(obj.pk,)),

        ))
        return res

class SystemJobSerializer(UnifiedJobSerializer):

    class Meta:
        model = SystemJob
        fields = ('*', 'system_job_template', 'job_type', 'extra_vars')

    def get_related(self, obj):
        res = super(SystemJobSerializer, self).get_related(obj)
        if obj.system_job_template:
            res['system_job_template'] = reverse('api:system_job_template_detail',
                                                 args=(obj.system_job_template.pk,))
            res['notifications'] = reverse('api:system_job_notifications_list', args=(obj.pk,))
        if obj.can_cancel or True:
            res['cancel'] = reverse('api:system_job_cancel', args=(obj.pk,))
        return res

class SystemJobCancelSerializer(SystemJobSerializer):

    can_cancel = serializers.BooleanField(read_only=True)

    class Meta:
        fields = ('can_cancel',)

class WorkflowJobTemplateSerializer(LabelsListMixin, UnifiedJobTemplateSerializer):
    show_capabilities = ['start', 'edit', 'delete']

    class Meta:
        model = WorkflowJobTemplate
        fields = ('*', 'extra_vars', 'organization')

    def get_related(self, obj):
        res = super(WorkflowJobTemplateSerializer, self).get_related(obj)
        res.update(dict(
            jobs = reverse('api:workflow_job_template_jobs_list', args=(obj.pk,)),
            #schedules = reverse('api:workflow_job_template_schedules_list', args=(obj.pk,)),
            launch = reverse('api:workflow_job_template_launch', args=(obj.pk,)),
            workflow_nodes = reverse('api:workflow_job_template_workflow_nodes_list', args=(obj.pk,)),
            labels = reverse('api:workflow_job_template_label_list', args=(obj.pk,)),
            # TODO: Implement notifications
            #notification_templates_any = reverse('api:system_job_template_notification_templates_any_list', args=(obj.pk,)),
            #notification_templates_success = reverse('api:system_job_template_notification_templates_success_list', args=(obj.pk,)),
            #notification_templates_error = reverse('api:system_job_template_notification_templates_error_list', args=(obj.pk,)),

        ))
        return res

    def validate_extra_vars(self, value):
        return vars_validate_or_raise(value)

# TODO:
class WorkflowJobTemplateListSerializer(WorkflowJobTemplateSerializer):
    pass

# TODO:
class WorkflowJobSerializer(LabelsListMixin, UnifiedJobSerializer):

    class Meta:
        model = WorkflowJob
        fields = ('*', 'workflow_job_template', 'extra_vars')

    def get_related(self, obj):
        res = super(WorkflowJobSerializer, self).get_related(obj)
        if obj.workflow_job_template:
            res['workflow_job_template'] = reverse('api:workflow_job_template_detail',
                                                   args=(obj.workflow_job_template.pk,))
            # TODO:
            #res['notifications'] = reverse('api:system_job_notifications_list', args=(obj.pk,))
        res['workflow_nodes'] = reverse('api:workflow_job_workflow_nodes_list', args=(obj.pk,))
        res['labels'] = reverse('api:workflow_job_label_list', args=(obj.pk,))
        # TODO: Cancel job
        '''
        if obj.can_cancel or True:
            res['cancel'] = reverse('api:workflow_job_cancel', args=(obj.pk,))
        '''
        return res

# TODO:
class WorkflowJobListSerializer(WorkflowJobSerializer, UnifiedJobListSerializer):
    pass

class WorkflowNodeBaseSerializer(BaseSerializer):
    job_type = serializers.SerializerMethodField()
    job_tags = serializers.SerializerMethodField()
    limit = serializers.SerializerMethodField()
    skip_tags = serializers.SerializerMethodField()
    success_nodes = serializers.PrimaryKeyRelatedField(many=True, read_only=True)
    failure_nodes = serializers.PrimaryKeyRelatedField(many=True, read_only=True)
    always_nodes = serializers.PrimaryKeyRelatedField(many=True, read_only=True)

    class Meta:
        fields = ('*', '-name', '-description', 'id', 'url', 'related',
                  'unified_job_template', 'success_nodes', 'failure_nodes', 'always_nodes',
                  'inventory', 'credential', 'job_type', 'job_tags', 'skip_tags', 'limit', 'skip_tags')

    def get_related(self, obj):
        res = super(WorkflowNodeBaseSerializer, self).get_related(obj)
        if obj.unified_job_template:
            res['unified_job_template'] = obj.unified_job_template.get_absolute_url()
        return res

    def get_job_type(self, obj):
        return obj.char_prompts.get('job_type', None)

    def get_job_tags(self, obj):
        return obj.char_prompts.get('job_tags', None)

    def get_skip_tags(self, obj):
        return obj.char_prompts.get('skip_tags', None)

    def get_limit(self, obj):
        return obj.char_prompts.get('limit', None)


class WorkflowJobTemplateNodeSerializer(WorkflowNodeBaseSerializer):
    class Meta:
        model = WorkflowJobTemplateNode
        fields = ('*', 'workflow_job_template',)

    def get_related(self, obj):
        res = super(WorkflowJobTemplateNodeSerializer, self).get_related(obj)
        res['success_nodes'] = reverse('api:workflow_job_template_node_success_nodes_list', args=(obj.pk,))
        res['failure_nodes'] = reverse('api:workflow_job_template_node_failure_nodes_list', args=(obj.pk,))
        res['always_nodes'] = reverse('api:workflow_job_template_node_always_nodes_list', args=(obj.pk,))
        if obj.workflow_job_template:
            res['workflow_job_template'] = reverse('api:workflow_job_template_detail', args=(obj.workflow_job_template.pk,))
        return res

    def to_internal_value(self, data):
        internal_value = super(WorkflowNodeBaseSerializer, self).to_internal_value(data)
        view = self.context.get('view', None)
        request_method = None
        if view and view.request:
            request_method = view.request.method
        if request_method in ['PATCH']:
            obj = view.get_object()
            char_prompts = copy.copy(obj.char_prompts)
            char_prompts.update(self.extract_char_prompts(data))
        else:
            char_prompts = self.extract_char_prompts(data)
        for fd in copy.copy(char_prompts):
            if char_prompts[fd] is None:
                char_prompts.pop(fd)
        internal_value['char_prompts'] = char_prompts
        return internal_value

    def extract_char_prompts(self, data):
        char_prompts = {}
        for fd in ['job_type', 'job_tags', 'skip_tags', 'limit']:
            # Accept null values, if given
            if fd in data:
                char_prompts[fd] = data[fd]
        return char_prompts

    def validate(self, attrs):
        if 'char_prompts' in attrs:
            if 'job_type' in attrs['char_prompts']:
                job_types = [t for t, v in JOB_TYPE_CHOICES]
                if attrs['char_prompts']['job_type'] not in job_types:
                    raise serializers.ValidationError({
                        "job_type": "%s is not a valid job type. The choices are %s." % (
                            attrs['char_prompts']['job_type'], job_types)})
        ujt_obj = attrs.get('unified_job_template', None)
        if isinstance(ujt_obj, (WorkflowJobTemplate, SystemJobTemplate)):
            raise serializers.ValidationError({
                "unified_job_template": "Can not nest a %s inside a WorkflowJobTemplate" % ujt_obj.__class__.__name__})
        return super(WorkflowJobTemplateNodeSerializer, self).validate(attrs)

class WorkflowJobNodeSerializer(WorkflowNodeBaseSerializer):
    class Meta:
        model = WorkflowJobNode
        fields = ('*', 'job', 'workflow_job',)

    def get_related(self, obj):
        res = super(WorkflowJobNodeSerializer, self).get_related(obj)
        res['success_nodes'] = reverse('api:workflow_job_node_success_nodes_list', args=(obj.pk,))
        res['failure_nodes'] = reverse('api:workflow_job_node_failure_nodes_list', args=(obj.pk,))
        res['always_nodes'] = reverse('api:workflow_job_node_always_nodes_list', args=(obj.pk,))
        if obj.job:
            res['job'] = reverse('api:job_detail', args=(obj.job.pk,))
        if obj.workflow_job:
            res['workflow_job'] = reverse('api:workflow_job_detail', args=(obj.workflow_job.pk,))
        return res

class WorkflowJobNodeListSerializer(WorkflowJobNodeSerializer):
    pass

class WorkflowJobNodeDetailSerializer(WorkflowJobNodeSerializer):
    pass

class WorkflowJobTemplateNodeDetailSerializer(WorkflowJobTemplateNodeSerializer):

    '''
    Influence the api browser sample data to not include workflow_job_template
    when editing a WorkflowNode.

    Note: I was not able to accomplish this trough the use of extra_kwargs.
    Maybe something to do with workflow_job_template being a relational field?
    '''
    def build_relational_field(self, field_name, relation_info):
        field_class, field_kwargs = super(WorkflowJobTemplateNodeDetailSerializer, self).build_relational_field(field_name, relation_info)
        if self.instance and field_name == 'workflow_job_template':
            field_kwargs['read_only'] = True
            field_kwargs.pop('queryset', None)
        return field_class, field_kwargs

class WorkflowJobTemplateNodeListSerializer(WorkflowJobTemplateNodeSerializer):
    pass

class JobListSerializer(JobSerializer, UnifiedJobListSerializer):
    pass

class AdHocCommandListSerializer(AdHocCommandSerializer, UnifiedJobListSerializer):
    pass

class SystemJobListSerializer(SystemJobSerializer, UnifiedJobListSerializer):
    pass

class JobHostSummarySerializer(BaseSerializer):

    class Meta:
        model = JobHostSummary
        fields = ('*', '-name', '-description', 'job', 'host', 'host_name', 'changed',
                  'dark', 'failures', 'ok', 'processed', 'skipped', 'failed')

    def get_related(self, obj):
        res = super(JobHostSummarySerializer, self).get_related(obj)
        res.update(dict(
            job=reverse('api:job_detail', args=(obj.job.pk,))))
        if obj.host is not None:
            res.update(dict(
                host=reverse('api:host_detail', args=(obj.host.pk,))
            ))
        return res

    def get_summary_fields(self, obj):
        d = super(JobHostSummarySerializer, self).get_summary_fields(obj)
        try:
            d['job']['job_template_id'] = obj.job.job_template.id
            d['job']['job_template_name'] = obj.job.job_template.name
        except (KeyError, AttributeError):
            pass
        return d


class JobEventSerializer(BaseSerializer):

    event_display = serializers.CharField(source='get_event_display2', read_only=True)
    event_level = serializers.IntegerField(read_only=True)

    class Meta:
        model = JobEvent
        fields = ('*', '-name', '-description', 'job', 'event', 'counter',
                  'event_display', 'event_data', 'event_level', 'failed',
                  'changed', 'host', 'host_name', 'parent', 'play', 'task', 'role')

    def get_related(self, obj):
        res = super(JobEventSerializer, self).get_related(obj)
        res.update(dict(
            job = reverse('api:job_detail', args=(obj.job.pk,)),
            #children = reverse('api:job_event_children_list', args=(obj.pk,)),
        ))
        if obj.parent:
            res['parent'] = reverse('api:job_event_detail', args=(obj.parent.pk,))
        if obj.children.count():
            res['children'] = reverse('api:job_event_children_list', args=(obj.pk,))
        if obj.host:
            res['host'] = reverse('api:host_detail', args=(obj.host.pk,))
        if obj.hosts.count():
            res['hosts'] = reverse('api:job_event_hosts_list', args=(obj.pk,))
        return res

    def get_summary_fields(self, obj):
        d = super(JobEventSerializer, self).get_summary_fields(obj)
        try:
            d['job']['job_template_id'] = obj.job.job_template.id
            d['job']['job_template_name'] = obj.job.job_template.name
        except (KeyError, AttributeError):
            pass
        return d


class AdHocCommandEventSerializer(BaseSerializer):

    event_display = serializers.CharField(source='get_event_display', read_only=True)

    class Meta:
        model = AdHocCommandEvent
        fields = ('*', '-name', '-description', 'ad_hoc_command', 'event',
                  'counter', 'event_display', 'event_data', 'failed',
                  'changed', 'host', 'host_name')

    def to_internal_value(self, data):
        ret = super(AdHocCommandEventSerializer, self).to_internal_value(data)
        # AdHocCommandAdHocCommandEventsList should be the only view creating
        # AdHocCommandEvent instances, so keep the ad_hoc_command it sets, even
        # though ad_hoc_command is a read-only field.
        if 'ad_hoc_command' in data:
            ret['ad_hoc_command'] = data['ad_hoc_command']
        return ret

    def get_related(self, obj):
        res = super(AdHocCommandEventSerializer, self).get_related(obj)
        res.update(dict(
            ad_hoc_command = reverse('api:ad_hoc_command_detail', args=(obj.ad_hoc_command_id,)),
        ))
        if obj.host:
            res['host'] = reverse('api:host_detail', args=(obj.host.pk,))
        return res


class JobLaunchSerializer(BaseSerializer):

    passwords_needed_to_start = serializers.ReadOnlyField()
    can_start_without_user_input = serializers.BooleanField(read_only=True)
    variables_needed_to_start = serializers.ReadOnlyField()
    credential_needed_to_start = serializers.SerializerMethodField()
    inventory_needed_to_start = serializers.SerializerMethodField()
    survey_enabled = serializers.SerializerMethodField()
    extra_vars = VerbatimField(required=False, write_only=True)
    job_template_data = serializers.SerializerMethodField()
    defaults = serializers.SerializerMethodField()

    class Meta:
        model = JobTemplate
        fields = ('can_start_without_user_input', 'passwords_needed_to_start',
                  'extra_vars', 'limit', 'job_tags', 'skip_tags', 'job_type', 'inventory',
                  'credential', 'ask_variables_on_launch', 'ask_tags_on_launch',
                  'ask_skip_tags_on_launch', 'ask_job_type_on_launch', 'ask_limit_on_launch',
                  'ask_inventory_on_launch', 'ask_credential_on_launch',
                  'survey_enabled', 'variables_needed_to_start',
                  'credential_needed_to_start', 'inventory_needed_to_start',
                  'job_template_data', 'defaults')
        read_only_fields = (
            'ask_variables_on_launch', 'ask_limit_on_launch', 'ask_tags_on_launch',
            'ask_skip_tags_on_launch', 'ask_job_type_on_launch',
            'ask_inventory_on_launch', 'ask_credential_on_launch')
        extra_kwargs = {
            'credential': {'write_only': True,},
            'limit': {'write_only': True,},
            'job_tags': {'write_only': True,},
            'skip_tags': {'write_only': True,},
            'job_type': {'write_only': True,},
            'inventory': {'write_only': True,}
        }

    def get_credential_needed_to_start(self, obj):
        return not (obj and obj.credential)

    def get_inventory_needed_to_start(self, obj):
        return not (obj and obj.inventory)

    def get_survey_enabled(self, obj):
        if obj:
            return obj.survey_enabled and 'spec' in obj.survey_spec
        return False

    def get_defaults(self, obj):
        ask_for_vars_dict = obj._ask_for_vars_dict()
        defaults_dict = {}
        for field in ask_for_vars_dict:
            if field in ('inventory', 'credential'):
                defaults_dict[field] = dict(
                    name=getattrd(obj, '%s.name' % field, None),
                    id=getattrd(obj, '%s.pk' % field, None))
            else:
                defaults_dict[field] = getattr(obj, field)
        return defaults_dict

    def get_job_template_data(self, obj):
        return dict(name=obj.name, id=obj.id, description=obj.description)

    def validate(self, attrs):
        errors = {}
        obj = self.context.get('obj')
        data = self.context.get('data')

        for field in obj.resources_needed_to_start:
            if not (attrs.get(field, False) and obj._ask_for_vars_dict().get(field, False)):
                errors[field] = "Job Template '%s' is missing or undefined." % field

        if (not obj.ask_credential_on_launch) or (not attrs.get('credential', None)):
            credential = obj.credential
        else:
            credential = attrs.get('credential', None)

        # fill passwords dict with request data passwords
        if credential and credential.passwords_needed:
            passwords = self.context.get('passwords')
            try:
                for p in credential.passwords_needed:
                    passwords[p] = data[p]
            except KeyError:
                errors['passwords_needed_to_start'] = credential.passwords_needed

        extra_vars = attrs.get('extra_vars', {})

        if isinstance(extra_vars, basestring):
            try:
                extra_vars = json.loads(extra_vars)
            except (ValueError, TypeError):
                try:
                    extra_vars = yaml.safe_load(extra_vars)
                    assert isinstance(extra_vars, dict)
                except (yaml.YAMLError, TypeError, AttributeError, AssertionError):
                    errors['extra_vars'] = 'Must be a valid JSON or YAML dictionary.'

        if not isinstance(extra_vars, dict):
            extra_vars = {}

        if self.get_survey_enabled(obj):
            validation_errors = obj.survey_variable_validation(extra_vars)
            if validation_errors:
                errors['variables_needed_to_start'] = validation_errors

        # Special prohibited cases for scan jobs
        errors.update(obj._extra_job_type_errors(data))

        if errors:
            raise serializers.ValidationError(errors)

        JT_extra_vars = obj.extra_vars
        JT_limit = obj.limit
        JT_job_type = obj.job_type
        JT_job_tags = obj.job_tags
        JT_skip_tags = obj.skip_tags
        JT_inventory = obj.inventory
        JT_credential = obj.credential
        attrs = super(JobLaunchSerializer, self).validate(attrs)
        obj.extra_vars = JT_extra_vars
        obj.limit = JT_limit
        obj.job_type = JT_job_type
        obj.skip_tags = JT_skip_tags
        obj.job_tags = JT_job_tags
        obj.inventory = JT_inventory
        obj.credential = JT_credential
        return attrs

class NotificationTemplateSerializer(BaseSerializer):
    show_capabilities = ['edit', 'delete']

    class Meta:
        model = NotificationTemplate
        fields = ('*', 'organization', 'notification_type', 'notification_configuration')

    type_map = {"string": (str, unicode),
                "int": (int,),
                "bool": (bool,),
                "list": (list,),
                "password": (str, unicode),
                "object": (dict, OrderedDict)}

    def to_representation(self, obj):
        ret = super(NotificationTemplateSerializer, self).to_representation(obj)
        for field in obj.notification_class.init_parameters:
            if field in ret['notification_configuration'] and \
               force_text(ret['notification_configuration'][field]).startswith('$encrypted$'):
                ret['notification_configuration'][field] = '$encrypted$'
        return ret

    def get_related(self, obj):
        res = super(NotificationTemplateSerializer, self).get_related(obj)
        res.update(dict(
            test = reverse('api:notification_template_test', args=(obj.pk,)),
            notifications = reverse('api:notification_template_notification_list', args=(obj.pk,)),
        ))
        if obj.organization:
            res['organization'] = reverse('api:organization_detail', args=(obj.organization.pk,))
        return res

    def _recent_notifications(self, obj):
        return [{'id': x.id, 'status': x.status, 'created': x.created} for x in obj.notifications.all().order_by('-created')[:5]]

    def get_summary_fields(self, obj):
        d = super(NotificationTemplateSerializer, self).get_summary_fields(obj)
        d['recent_notifications'] = self._recent_notifications(obj)
        return d

    def validate(self, attrs):
        from awx.api.views import NotificationTemplateDetail

        notification_type = None
        if 'notification_type' in attrs:
            notification_type = attrs['notification_type']
        elif self.instance:
            notification_type = self.instance.notification_type
        else:
            notification_type = None
        if not notification_type:
            raise serializers.ValidationError('Missing required fields for Notification Configuration: notification_type')

        notification_class = NotificationTemplate.CLASS_FOR_NOTIFICATION_TYPE[notification_type]
        missing_fields = []
        incorrect_type_fields = []
        error_list = []
        if 'notification_configuration' not in attrs:
            return attrs
        if self.context['view'].kwargs and isinstance(self.context['view'], NotificationTemplateDetail):
            object_actual = self.context['view'].get_object()
        else:
            object_actual = None
        for field in notification_class.init_parameters:
            if field not in attrs['notification_configuration']:
                missing_fields.append(field)
                continue
            field_val = attrs['notification_configuration'][field]
            field_type = notification_class.init_parameters[field]['type']
            expected_types = self.type_map[field_type]
            if not type(field_val) in expected_types:
                incorrect_type_fields.append((field, field_type))
                continue
            if field_type == "list" and len(field_val) < 1:
                error_list.append("No values specified for field '{}'".format(field))
                continue
            if field_type == "password" and field_val == "$encrypted$" and object_actual is not None:
                attrs['notification_configuration'][field] = object_actual.notification_configuration[field]
        if missing_fields:
            error_list.append("Missing required fields for Notification Configuration: {}.".format(missing_fields))
        if incorrect_type_fields:
            for type_field_error in incorrect_type_fields:
                error_list.append("Configuration field '{}' incorrect type, expected {}.".format(type_field_error[0],
                                                                                                 type_field_error[1]))
        if error_list:
            raise serializers.ValidationError(error_list)
        return attrs

class NotificationSerializer(BaseSerializer):

    class Meta:
        model = Notification
        fields = ('*', '-name', '-description', 'notification_template', 'error', 'status', 'notifications_sent',
                  'notification_type', 'recipients', 'subject')

    def get_related(self, obj):
        res = super(NotificationSerializer, self).get_related(obj)
        res.update(dict(
            notification_template = reverse('api:notification_template_detail', args=(obj.notification_template.pk,)),
        ))
        return res

class LabelSerializer(BaseSerializer):

    class Meta:
        model = Label
        fields = ('*', '-description', 'organization')

    def get_related(self, obj):
        res = super(LabelSerializer, self).get_related(obj)
        if obj.organization:
            res['organization'] = reverse('api:organization_detail', args=(obj.organization.pk,))
        return res

class ScheduleSerializer(BaseSerializer):
    show_capabilities = ['edit', 'delete']

    class Meta:
        model = Schedule
        fields = ('*', 'unified_job_template', 'enabled', 'dtstart', 'dtend', 'rrule', 'next_run', 'extra_data')

    def get_related(self, obj):
        res = super(ScheduleSerializer, self).get_related(obj)
        res.update(dict(
            unified_jobs = reverse('api:schedule_unified_jobs_list', args=(obj.pk,)),
        ))
        if obj.unified_job_template:
            res['unified_job_template'] = obj.unified_job_template.get_absolute_url()
        return res

    def validate_unified_job_template(self, value):
        if type(value) == InventorySource and value.source not in SCHEDULEABLE_PROVIDERS:
            raise serializers.ValidationError('Inventory Source must be a cloud resource.')
        return value

    # We reject rrules if:
    # - DTSTART is not include
    # - INTERVAL is not included
    # - SECONDLY is used
    # - TZID is used
    # - BYDAY prefixed with a number (MO is good but not 20MO)
    # - BYYEARDAY
    # - BYWEEKNO
    # - Multiple DTSTART or RRULE elements
    # - COUNT > 999
    def validate_rrule(self, value):
        rrule_value = value
        multi_by_month_day = ".*?BYMONTHDAY[\:\=][0-9]+,-*[0-9]+"
        multi_by_month = ".*?BYMONTH[\:\=][0-9]+,[0-9]+"
        by_day_with_numeric_prefix = ".*?BYDAY[\:\=][0-9]+[a-zA-Z]{2}"
        match_count = re.match(".*?(COUNT\=[0-9]+)", rrule_value)
        match_multiple_dtstart = re.findall(".*?(DTSTART\:[0-9]+T[0-9]+Z)", rrule_value)
        match_multiple_rrule = re.findall(".*?(RRULE\:)", rrule_value)
        if not len(match_multiple_dtstart):
            raise serializers.ValidationError('DTSTART required in rrule. Value should match: DTSTART:YYYYMMDDTHHMMSSZ')
        if len(match_multiple_dtstart) > 1:
            raise serializers.ValidationError('Multiple DTSTART is not supported.')
        if not len(match_multiple_rrule):
            raise serializers.ValidationError('RRULE require in rrule.')
        if len(match_multiple_rrule) > 1:
            raise serializers.ValidationError('Multiple RRULE is not supported.')
        if 'interval' not in rrule_value.lower():
            raise serializers.ValidationError('INTERVAL required in rrule.')
        if 'tzid' in rrule_value.lower():
            raise serializers.ValidationError('TZID is not supported.')
        if 'secondly' in rrule_value.lower():
            raise serializers.ValidationError('SECONDLY is not supported.')
        if re.match(multi_by_month_day, rrule_value):
            raise serializers.ValidationError('Multiple BYMONTHDAYs not supported.')
        if re.match(multi_by_month, rrule_value):
            raise serializers.ValidationError('Multiple BYMONTHs not supported.')
        if re.match(by_day_with_numeric_prefix, rrule_value):
            raise serializers.ValidationError("BYDAY with numeric prefix not supported.")
        if 'byyearday' in rrule_value.lower():
            raise serializers.ValidationError("BYYEARDAY not supported.")
        if 'byweekno' in rrule_value.lower():
            raise serializers.ValidationError("BYWEEKNO not supported.")
        if match_count:
            count_val = match_count.groups()[0].strip().split("=")
            if int(count_val[1]) > 999:
                raise serializers.ValidationError("COUNT > 999 is unsupported.")
        try:
            rrule.rrulestr(rrule_value)
        except Exception:
            raise serializers.ValidationError("rrule parsing failed validation.")
        return value

class ActivityStreamSerializer(BaseSerializer):

    changes = serializers.SerializerMethodField()
    object_association = serializers.SerializerMethodField()

    class Meta:
        model = ActivityStream
        fields = ('*', '-name', '-description', '-created', '-modified',
                  'timestamp', 'operation', 'changes', 'object1', 'object2', 'object_association')

    def get_fields(self):
        ret = super(ActivityStreamSerializer, self).get_fields()
        for key, field in ret.items():
            if key == 'changes':
                field.help_text = _('A summary of the new and changed values when an object is created, updated, or deleted')
            if key == 'object1':
                field.help_text = _('For create, update, and delete events this is the object type that was affected. '
                                    'For associate and disassociate events this is the object type associated or disassociated with object2.')
            if key == 'object2':
                field.help_text = _('Unpopulated for create, update, and delete events. For associate and disassociate '
                                    'events this is the object type that object1 is being associated with.')
            if key == 'operation':
                field.help_text = _('The action taken with respect to the given object(s).')
        return ret

    def get_changes(self, obj):
        if obj is None:
            return {}
        try:
            return json.loads(obj.changes)
        except Exception:
            logger.warn("Error deserializing activity stream json changes")
        return {}

    def get_object_association(self, obj):
        try:
            return obj.object_relationship_type.split(".")[-1].split("_")[1]
        except:
            pass
        return ""

    def get_related(self, obj):
        rel = {}
        if obj.actor is not None:
            rel['actor'] = reverse('api:user_detail', args=(obj.actor.pk,))
        for fk, _ in SUMMARIZABLE_FK_FIELDS.items():
            if not hasattr(obj, fk):
                continue
            allm2m = getattr(obj, fk).distinct()
            if getattr(obj, fk).exists():
                rel[fk] = []
                for thisItem in allm2m:
                    if fk == 'custom_inventory_script':
                        rel[fk].append(reverse('api:inventory_script_detail', args=(thisItem.id,)))
                    else:
                        rel[fk].append(reverse('api:' + fk + '_detail', args=(thisItem.id,)))

                    if fk == 'schedule':
                        rel['unified_job_template'] = thisItem.unified_job_template.get_absolute_url()
        return rel

    def get_summary_fields(self, obj):
        summary_fields = OrderedDict()
        for fk, related_fields in SUMMARIZABLE_FK_FIELDS.items():
            try:
                if not hasattr(obj, fk):
                    continue
                allm2m = getattr(obj, fk).distinct()
                if getattr(obj, fk).exists():
                    summary_fields[fk] = []
                    for thisItem in allm2m:
                        if fk == 'job':
                            summary_fields['job_template'] = []
                            job_template_item = {}
                            job_template_fields = SUMMARIZABLE_FK_FIELDS['job_template']
                            job_template = getattr(thisItem, 'job_template', None)
                            if job_template is not None:
                                for field in job_template_fields:
                                    fval = getattr(job_template, field, None)
                                    if fval is not None:
                                        job_template_item[field] = fval
                                summary_fields['job_template'].append(job_template_item)
                        if fk == 'schedule':
                            unified_job_template = getattr(thisItem, 'unified_job_template', None)
                            if unified_job_template is not None:
                                summary_fields[get_type_for_model(unified_job_template)] = {'id': unified_job_template.id,
                                                                                            'name': unified_job_template.name}
                        thisItemDict = {}
                        if 'id' not in related_fields:
                            related_fields = related_fields + ('id',)
                        for field in related_fields:
                            fval = getattr(thisItem, field, None)
                            if fval is not None:
                                thisItemDict[field] = fval
                        if fk == 'group':
                            thisItemDict['inventory_id'] = getattr(thisItem, 'inventory_id', None)
                        summary_fields[fk].append(thisItemDict)
            except ObjectDoesNotExist:
                pass
        if obj.actor is not None:
            summary_fields['actor'] = dict(id = obj.actor.id,
                                           username = obj.actor.username,
                                           first_name = obj.actor.first_name,
                                           last_name = obj.actor.last_name)
        return summary_fields


class AuthTokenSerializer(serializers.Serializer):

    username = serializers.CharField()
    password = serializers.CharField()

    def validate(self, attrs):
        username = attrs.get('username')
        password = attrs.get('password')

        if username and password:
            user = authenticate(username=username, password=password)
            if user:
                attrs['user'] = user
                return attrs
            else:
                raise serializers.ValidationError('Unable to login with provided credentials.')
        else:
            raise serializers.ValidationError('Must include "username" and "password".')


class FactVersionSerializer(BaseFactSerializer):

    class Meta:
        model = Fact
        fields = ('related', 'module', 'timestamp')
        read_only_fields = ('*',)

    def get_related(self, obj):
        res = super(FactVersionSerializer, self).get_related(obj)
        params = {
            'datetime': timestamp_apiformat(obj.timestamp),
            'module': obj.module,
        }
        res['fact_view'] = build_url('api:host_fact_compare_view', args=(obj.host.pk,), get=params)
        return res

class FactSerializer(BaseFactSerializer):

    class Meta:
        model = Fact
        # TODO: Consider adding in host to the fields list ?
        fields = ('related', 'timestamp', 'module', 'facts', 'id', 'summary_fields', 'host')
        read_only_fields = ('*',)

    def get_related(self, obj):
        res = super(FactSerializer, self).get_related(obj)
        res['host'] = obj.host.get_absolute_url()
        return res<|MERGE_RESOLUTION|>--- conflicted
+++ resolved
@@ -961,11 +961,7 @@
 
 class ProjectPlaybooksSerializer(ProjectSerializer):
 
-<<<<<<< HEAD
-    playbooks = serializers.ReadOnlyField(help_text=_('Array of playbooks available within this project.'))
-=======
-    playbooks = serializers.SerializerMethodField(help_text='Array of playbooks available within this project.')
->>>>>>> 088e9c02
+    playbooks = serializers.SerializerMethodField(help_text=_('Array of playbooks available within this project.'))
 
     class Meta:
         model = Project
