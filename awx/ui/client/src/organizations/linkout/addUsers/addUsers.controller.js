/*************************************************
 * Copyright (c) 2015 Ansible, Inc.
 *
 * All Rights Reserved
 *************************************************/

/**
 * @ngdoc function
 * @name controllers.function:Access
 * @description
 * Controller for handling permissions adding
 */

<<<<<<< HEAD
export default ['$scope', '$rootScope', 'ProcessErrors', 'GetBasePath',
    'generateList', '$state', 'Rest', '$q', 'Wait', '$window', 'QuerySet',
    'UserList',
    function($scope, $rootScope, ProcessErrors, GetBasePath, generateList,
    $state, Rest, $q, Wait, $window, qs, UserList) {

        $scope.$on("linkLists", function() {
=======
export default ['$scope', '$rootScope', 'ProcessErrors', 'GetBasePath', 'generateList',
'$state', 'Rest', '$q', 'Wait', '$window', 'QuerySet', 'UserList',
function($scope, $rootScope, ProcessErrors, GetBasePath, generateList,
    $state, Rest, $q, Wait, $window, qs, UserList) {
    $scope.$on("linkLists", function() {
>>>>>>> 1869ba67

        if ($state.current.name.split(".")[1] === "users") {
            $scope.addType = "Users";
        } else {
            $scope.addType = "Administrators";
        }

        init();

        function init(){
            $scope.add_user_default_params = {
                order_by: 'username',
                page_size: 5
            };

            $scope.add_user_queryset = {
                order_by: 'username',
                page_size: 5
            };

            let list = _.cloneDeep(UserList);
            list.basePath = 'users';
            list.iterator = 'add_user';
            list.name = 'add_users';
            list.multiSelect = true;
            list.fields.username.ngClick = 'linkoutUser(add_user.id)';
            delete list.actions;
            delete list.fieldActions;

            // Fire off the initial search
            qs.search(GetBasePath('users'), $scope.add_user_default_params)
                .then(function(res) {
                    $scope.add_user_dataset = res.data;
                    $scope.add_users = $scope.add_user_dataset.results;

                    let html = generateList.build({
                        list: list,
                        mode: 'edit',
                        title: false
                    });

                    $scope.list = list;

                    $scope.compileList(html);

                    $scope.$watchCollection('add_users', function () {
                        if($scope.selectedItems) {
                            // Loop across the users and see if any of them should be "checked"
                            $scope.add_users.forEach(function(row, i) {
                                if (_.includes($scope.selectedItems, row.id)) {
                                    $scope.add_users[i].isSelected = true;
                                }
                            });
                        }
                    });

                });

            $scope.selectedItems = [];
            $scope.$on('selectedOrDeselected', function(e, value) {
                let item = value.value;

                if (value.isSelected) {
                    $scope.selectedItems.push(item.id);
                }
                else {
                    // _.remove() Returns the new array of removed elements.
                    // This will pull all the values out of the array that don't
                    // match the deselected item effectively removing it
                    $scope.selectedItems = _.remove($scope.selectedItems, function(selectedItem) {
                        return selectedItem !== item.id;
                    });
                }
            });
        }

        $scope.updateUsers = function() {

            var url, listToClose,

            payloads = $scope.selectedItems.map(function(val) {
                return {id: val};
            });

            url = $scope.$parent.orgRelatedUrls[$scope.addUsersType];

            Wait('start');

            var requests = payloads
                .map(function(post) {
                    Rest.setUrl(url);
                    return Rest.post(post);
                });

            $q.all(requests)
                .then(function () {
                    $scope.closeModal();
                    $state.reload();
                }, function (error) {
                    Wait('stop');
                    $rootScope.$broadcast("refreshList", listToClose);
                    ProcessErrors(null, error.data, error.status, null, {
                        hdr: 'Error!',
                        msg: 'Failed to post ' + $scope.addType +
                        ': POST returned status' + error.status
                    });
                });
        };

        $scope.linkoutUser = function(userId) {
            // Open the edit user form in a new tab so as not to navigate the user
            // away from the modal
            $window.open('/#/users/' + userId,'_blank');
        };
    });
}];<|MERGE_RESOLUTION|>--- conflicted
+++ resolved
@@ -11,21 +11,11 @@
  * Controller for handling permissions adding
  */
 
-<<<<<<< HEAD
-export default ['$scope', '$rootScope', 'ProcessErrors', 'GetBasePath',
-    'generateList', '$state', 'Rest', '$q', 'Wait', '$window', 'QuerySet',
-    'UserList',
-    function($scope, $rootScope, ProcessErrors, GetBasePath, generateList,
-    $state, Rest, $q, Wait, $window, qs, UserList) {
-
-        $scope.$on("linkLists", function() {
-=======
 export default ['$scope', '$rootScope', 'ProcessErrors', 'GetBasePath', 'generateList',
 '$state', 'Rest', '$q', 'Wait', '$window', 'QuerySet', 'UserList',
 function($scope, $rootScope, ProcessErrors, GetBasePath, generateList,
     $state, Rest, $q, Wait, $window, qs, UserList) {
     $scope.$on("linkLists", function() {
->>>>>>> 1869ba67
 
         if ($state.current.name.split(".")[1] === "users") {
             $scope.addType = "Users";
