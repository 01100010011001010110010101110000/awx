--- conflicted
+++ resolved
@@ -7,11 +7,7 @@
 export function PortalModeJobsController($scope, $rootScope, GetBasePath, GenerateList, PortalJobsList, SearchInit,
     PaginateInit){
 
-<<<<<<< HEAD
-    var list = _.cloneDeep(PortalJobsList),
-=======
     var list =  _.cloneDeep(PortalJobsList),
->>>>>>> 985c23db
     view = GenerateList,
     // show user jobs by default
     defaultUrl = GetBasePath('jobs') + '?created_by=' + $rootScope.current_user.id,
@@ -27,12 +23,8 @@
     $scope.iterator = list.iterator;
     $scope.activeFilter = 'user';
 
-<<<<<<< HEAD
-    var init = function(sort){
-=======
     var init = function(url){
         defaultUrl = url ? url : defaultUrl;
->>>>>>> 985c23db
         // We need to explicitly set the lists base path so that tag searching will keep the '?created_by'
         // query param when it's present.  If we don't do this, then tag search will just grab the base
         // path for this list (/api/v1/jobs) and lose the created_by filter
