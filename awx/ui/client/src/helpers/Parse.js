/*************************************************
 * Copyright (c) 2015 Ansible, Inc.
 *
 * All Rights Reserved
 *************************************************/

    /**
 * @ngdoc function
 * @name helpers.function:Parse
 * @description
 *  Show the CodeMirror variable editor and allow
 *  toggle between JSON and YAML
 *
 */

import 'codemirror/lib/codemirror.js';
import 'codemirror/mode/javascript/javascript.js';
import 'codemirror/mode/yaml/yaml.js';
import 'codemirror/addon/lint/lint.js';
import 'angular-codemirror/lib/yaml-lint.js';
import 'codemirror/addon/edit/closebrackets.js';
import 'codemirror/addon/edit/matchbrackets.js';
import 'codemirror/addon/selection/active-line.js';


export default
    angular.module('ParseHelper', ['Utilities', 'AngularCodeMirrorModule'])
        .factory('ParseTypeChange', ['Alert', 'AngularCodeMirror',
        function (Alert, AngularCodeMirror) {
            return function (params) {

                var scope = params.scope,
                    field_id = params.field_id,
                    fld = (params.variable) ? params.variable : 'variables',
                    pfld = (params.parse_variable) ? params.parse_variable : 'parseType',
                    onReady = params.onReady,
                    onChange = params.onChange,
                    readOnly = params.readOnly;

                function removeField(fld) {
                    //set our model to the last change in CodeMirror and then destroy CodeMirror
                    scope[fld] = scope[fld + 'codeMirror'].getValue();
                    $('#cm-' + fld + '-container > .CodeMirror').empty().remove();
                }

                function createField(onChange, onReady, fld) {
                    //hide the textarea and show a fresh CodeMirror with the current mode (json or yaml)
<<<<<<< HEAD

                    scope[fld + 'codeMirror'] = AngularCodeMirror();
                    scope[fld + 'codeMirror'].addModes(global.$AnsibleConfig.variable_edit_modes);
=======
                    scope[fld + 'codeMirror'] = AngularCodeMirror(readOnly);
                    scope[fld + 'codeMirror'].addModes($AnsibleConfig.variable_edit_modes);
>>>>>>> fc1ca378
                    scope[fld + 'codeMirror'].showTextArea({
                        scope: scope,
                        model: fld,
                        element: field_id,
                        lineNumbers: true,
                        mode: scope[pfld],
                        onReady: onReady,
                        onChange: onChange
                    });
                }

                // Hide the textarea and show a CodeMirror editor
                createField(onChange, onReady, fld);


                // Toggle displayed variable string between JSON and YAML
                scope.parseTypeChange = function(model, fld) {
                    var json_obj;
                    if (scope[model] === 'json') {
                        // converting yaml to json
                        try {
                            removeField(fld);
                            json_obj = jsyaml.load(scope[fld]);
                            if ($.isEmptyObject(json_obj)) {
                                scope[fld] = "{}";
                            }
                            else {
                                scope[fld] = JSON.stringify(json_obj, null, " ");
                            }
                            createField(onReady, onChange, fld);
                        }
                        catch (e) {
                            Alert('Parse Error', 'Failed to parse valid YAML. ' + e.message);
                            setTimeout( function() { scope.$apply( function() { scope[model] = 'yaml'; createField(onReady, onChange, fld); }); }, 500);
                        }
                    }
                    else {
                        // convert json to yaml
                        try {
                            removeField(fld);
                            json_obj = JSON.parse(scope[fld]);
                            if ($.isEmptyObject(json_obj)) {
                                scope[fld] = '---';
                            }
                            else {
                                scope[fld] = jsyaml.safeDump(json_obj);
                            }
                            createField(onReady, onChange, fld);
                        }
                        catch (e) {
                            Alert('Parse Error', 'Failed to parse valid JSON. ' + e.message);
                            setTimeout( function() { scope.$apply( function() { scope[model] = 'json'; createField(onReady, onChange, fld); }); }, 500 );
                        }
                    }
                };
            };
        }
    ]);<|MERGE_RESOLUTION|>--- conflicted
+++ resolved
@@ -45,14 +45,9 @@
 
                 function createField(onChange, onReady, fld) {
                     //hide the textarea and show a fresh CodeMirror with the current mode (json or yaml)
-<<<<<<< HEAD
 
                     scope[fld + 'codeMirror'] = AngularCodeMirror();
                     scope[fld + 'codeMirror'].addModes(global.$AnsibleConfig.variable_edit_modes);
-=======
-                    scope[fld + 'codeMirror'] = AngularCodeMirror(readOnly);
-                    scope[fld + 'codeMirror'].addModes($AnsibleConfig.variable_edit_modes);
->>>>>>> fc1ca378
                     scope[fld + 'codeMirror'].showTextArea({
                         scope: scope,
                         model: fld,
