/*************************************************
 * Copyright (c) 2015 Ansible, Inc.
 *
 * All Rights Reserved
 *************************************************/


export default
    angular.module('AllJobsDefinition', ['sanitizeFilter', 'capitalizeFilter'])
    .factory('AllJobsList', ['i18n', function(i18n) {
    return {

        name: 'jobs',
        basePath: 'unified_jobs',
        iterator: 'job',
        editTitle: 'All Jobs',
        index: false,
        hover: true,
        well: false,
<<<<<<< HEAD
        emptyListText: i18n._('No jobs have yet run.'),
=======
        title: false,
>>>>>>> bb641d84

        fields: {
            status: {
                label: '',
                columnClass: 'col-lg-1 col-md-1 col-sm-2 col-xs-2 List-staticColumn--smallStatus',
                dataTipWatch: 'job.status_tip',
                awToolTip: "{{ job.status_tip }}",
                awTipPlacement: "right",
                dataTitle: "{{ job.status_popover_title }}",
                icon: 'icon-job-{{ job.status }}',
                iconOnly: true,
                ngClick:"viewJobDetails(job)",
                nosort: true
            },
            id: {
                label: 'ID',
                ngClick:"viewJobDetails(job)",
                columnClass: 'col-lg-1 col-md-1 col-sm-2 col-xs-2 List-staticColumnAdjacent',
                awToolTip: "{{ job.status_tip }}",
                dataPlacement: 'top',
                noLink: true
            },
            name: {
                label: 'Name',
                columnClass: 'col-lg-2 col-md-3 col-sm-4 col-xs-6',
                ngClick: "viewJobDetails(job)",
                badgePlacement: 'right',
                badgeCustom: true,
                badgeIcon: `<a href="{{ job.workflow_result_link }}"
                    aw-tool-tip="View workflow results"
                    data-placement="top"
                    data-original-title="" title="">
                    <i class="WorkflowBadge"
                        ng-show="job.launch_type === 'workflow' ">
                        W
                    </i>
                </a>`
            },
            type: {
                label: 'Type',
                ngBind: 'job.type_label',
                link: false,
                columnClass: "col-lg-2 hidden-md hidden-sm hidden-xs",
                columnShow: "showJobType",
            },
            finished: {
                label: 'Finished',
                noLink: true,
                filter: "longDate",
                columnClass: "col-lg-2 col-md-3 col-sm-3 hidden-xs",
                key: true,
                desc: true
            },
            labels: {
                label: 'Labels',
                type: 'labels',
                nosort: true,
                showDelete: false,
                columnClass: 'List-tableCell col-lg-4 col-md-4 hidden-sm hidden-xs',
                sourceModel: 'labels',
                sourceField: 'name'
            },
        },

        actions: { },

        fieldActions: {

            columnClass: 'col-lg-2 col-md-2 col-sm-3 col-xs-4',
            "view": {
                mode: "all",
                ngClick: "viewJobDetails(job)",
                awToolTip: "View the job",
                dataPlacement: "top"
            },
            submit: {
                icon: 'icon-rocket',
                mode: 'all',
                ngClick: 'relaunchJob($event, job.id)',
                awToolTip: 'Relaunch using the same parameters',
                dataPlacement: 'top',
                ngShow: "!(job.type == 'system_job') && job.summary_fields.user_capabilities.start"
            },
            cancel: {
                mode: 'all',
                ngClick: 'deleteJob(job.id)',
                awToolTip: 'Cancel the job',
                dataPlacement: 'top',
                ngShow: "(job.status === 'running'|| job.status === 'waiting' || job.status === 'pending') && job.summary_fields.user_capabilities.start"
            },
            "delete": {
                mode: 'all',
                ngClick: 'deleteJob(job.id)',
                awToolTip: 'Delete the job',
                dataPlacement: 'top',
                ngShow: "(job.status !== 'running' && job.status !== 'waiting' && job.status !== 'pending') && job.summary_fields.user_capabilities.delete"
            }
        }
    };
}]);<|MERGE_RESOLUTION|>--- conflicted
+++ resolved
@@ -17,11 +17,8 @@
         index: false,
         hover: true,
         well: false,
-<<<<<<< HEAD
         emptyListText: i18n._('No jobs have yet run.'),
-=======
         title: false,
->>>>>>> bb641d84
 
         fields: {
             status: {
