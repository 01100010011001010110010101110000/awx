/*************************************************
 * Copyright (c) 2015 Ansible, Inc.
 *
 * All Rights Reserved
 *************************************************/

 /**
 * @ngdoc function
 * @name forms.function:Groups
 * @description This form is for adding/editing a Group on the inventory page
*/

export default ['NotificationsList', 'i18n', function(NotificationsList, i18n){

    var notifications_object = {
        name: 'notifications',
        index: false,
        basePath: "notifications",
        include: "NotificationsList",
        title: i18n._('Notifications'),
        iterator: 'notification',
        disabled: "source === undefined || source.value === ''",
        generateList: true,
        ngClick: "$state.go('inventories.edit.inventory_sources.edit.notifications')"
        // search: {
        //     "or__job__inventory": ''
        // }
    };
    let clone = _.clone(NotificationsList);
    notifications_object = angular.extend(clone, notifications_object);
return {
    addTitle: i18n._('CREATE SOURCE'),
    editTitle: '{{ name }}',
    showTitle: true,
    name: 'inventory_source',
    basePath: 'inventory_sources',
    parent: 'inventories.edit.sources',
    // the parent node this generated state definition tree expects to attach to
    stateTree: 'inventories',
    tabs: true,
    // form generator inspects the current state name to determine whether or not to set an active (.is-selected) class on a form tab
    // this setting is optional on most forms, except where the form's edit state name is not parentStateName.edit
    activeEditState: 'inventories.edit.inventory_sources.edit',
    detailsClick: "$state.go('inventories.edit.inventory_sources.edit')",
    well: false,
    fields: {
        name: {
            label: i18n._('Name'),
            type: 'text',
            ngDisabled: '!(inventory_source_obj.summary_fields.user_capabilities.edit || canAdd)',
            required: true,
            tab: 'properties'
        },
        description: {
            label: i18n._('Description'),
            type: 'text',
            ngDisabled: '!(inventory_source_obj.summary_fields.user_capabilities.edit || canAdd)',
            tab: 'properties'
        },
        source: {
            label: i18n._('Source'),
            type: 'select',
            ngOptions: 'source.label for source in source_type_options track by source.value',
            ngChange: 'sourceChange(source)',
            ngDisabled: '!(inventory_source_obj.summary_fields.user_capabilities.edit || canAdd)',
            ngModel: 'source'
        },
        credential: {
            label: i18n._('Credential'),
            type: 'lookup',
            list: 'CredentialList',
            basePath: 'credentials',
            ngShow: "source && source.value !== ''",
            sourceModel: 'credential',
            sourceField: 'name',
            ngClick: 'lookupCredential()',
            awRequiredWhen: {
                reqExpression: "cloudCredentialRequired",
                init: "false"
            },
            ngDisabled: '!(inventory_source_obj.summary_fields.user_capabilities.edit || canAdd)',
            watchBasePath: "credentialBasePath"
        },
        project: {
            // initializes a default value for this search param
            // search params with default values set will not generate user-interactable search tags
            label: i18n._('Project'),
            type: 'lookup',
            list: 'ProjectList',
            basePath: 'projects',
            ngShow: "source && source.value === 'scm'",
            sourceModel: 'project',
            sourceField: 'name',
            ngClick: 'lookupProject()',
            awRequiredWhen: {
                reqExpression: "source && source.value === 'scm'",
                init: "false"
            },
            ngDisabled: '!(inventory_source_obj.summary_fields.user_capabilities.edit || canAdd)',
            watchBasePath: "projectBasePath"
        },
        inventory_file: {
            label: i18n._('Inventory File'),
            type:'select',
            ngOptions: 'file for file in inventory_files track by file',
            ngShow: "source && source.value === 'scm'",
            ngDisabled: "!(inventory_source_obj.summary_fields.user_capabilities.edit || canAdd) || disableInventoryFileBecausePermissionDenied",
            id: 'inventory-file-select',
            awRequiredWhen: {
                reqExpression: "source && source.value === 'scm'",
                init: "true"
            },
            column: 1,
            awPopOver: "<p>" + i18n._("Select the inventory file to be synced by this source.  You can select from the dropdown or enter a file within the input.") + "</p>",
            dataTitle: i18n._('Inventory File'),
            dataPlacement: 'right',
            dataContainer: "body",
            includeInventoryFileNotFoundError: true
        },
        source_regions: {
            label: i18n._('Regions'),
            type: 'select',
            ngOptions: 'source.label for source in source_region_choices track by source.value',
            multiSelect: true,
            ngShow: "source && (source.value == 'rax' || source.value == 'ec2' || source.value == 'gce' || source.value == 'azure' || source.value == 'azure_rm')",
<<<<<<< HEAD
            dataTitle: i18n._('Source Regions'),
            dataPlacement: 'right',
            awPopOver: "<p>" + i18n._("Click on the regions field to see a list of regions for your cloud provider. You can select multiple regions, or choose") +
                       "<em>" + i18n._("All") + "</em> " + i18n._("to include all regions. Tower will only be updated with Hosts associated with the selected regions.") + "</p>",
=======
            dataTitle: 'Source Regions',
            dataPlacement: 'right',
            awPopOver: "<p>Click on the regions field to see a list of regions for your cloud provider. You can select multiple regions, " +
                "or choose <em>All</em> to include all regions. Only Hosts associated with the selected regions will be updated." +
                "</p>",
>>>>>>> e04c4e30
            dataContainer: 'body',
            ngDisabled: '!(inventory_source_obj.summary_fields.user_capabilities.edit || canAdd)'
        },
        instance_filters: {
            label: i18n._('Instance Filters'),
            type: 'text',
            ngShow: "source && source.value == 'ec2'",
            dataTitle: 'Instance Filters',
            dataPlacement: 'right',
            awPopOver: "<p>Provide a comma-separated list of filter expressions. " +
                "Hosts are imported when <em>ANY</em> of the filters match.</p>" +
                "Limit to hosts having a tag:<br />\n" +
                "<blockquote>tag-key=TowerManaged</blockquote>\n" +
                "Limit to hosts using either key pair:<br />\n" +
                "<blockquote>key-name=staging, key-name=production</blockquote>\n" +
                "Limit to hosts where the Name tag begins with <em>test</em>:<br />\n" +
                "<blockquote>tag:Name=test*</blockquote>\n" +
                "<p>View the <a href=\"http://docs.aws.amazon.com/AWSEC2/latest/APIReference/ApiReference-query-DescribeInstances.html\" target=\"_blank\">Describe Instances documentation</a> " +
                "for a complete list of supported filters.</p>",
            dataContainer: 'body',
            ngDisabled: '!(inventory_source_obj.summary_fields.user_capabilities.edit || canAdd)'
        },
        group_by: {
            label: i18n._('Only Group By'),
            type: 'select',
            ngShow: "source && source.value == 'ec2'",
            ngOptions: 'source.label for source in group_by_choices track by source.value',
            multiSelect: true,
            dataTitle: 'Only Group By',
            dataPlacement: 'right',
            awPopOver: "<p>Select which groups to create automatically. " +
                "Tower will create group names similar to the following examples based on the options selected:</p><ul>" +
                "<li>Availability Zone: <strong>zones &raquo; us-east-1b</strong></li>" +
                "<li>Image ID: <strong>images &raquo; ami-b007ab1e</strong></li>" +
                "<li>Instance ID: <strong>instances &raquo; i-ca11ab1e</strong></li>" +
                "<li>Instance Type: <strong>types &raquo; type_m1_medium</strong></li>" +
                "<li>Key Name: <strong>keys &raquo; key_testing</strong></li>" +
                "<li>Region: <strong>regions &raquo; us-east-1</strong></li>" +
                "<li>Security Group: <strong>security_groups &raquo; security_group_default</strong></li>" +
                "<li>Tags: <strong>tags &raquo; tag_Name &raquo; tag_Name_host1</strong></li>" +
                "<li>VPC ID: <strong>vpcs &raquo; vpc-5ca1ab1e</strong></li>" +
                "<li>Tag None: <strong>tags &raquo; tag_none</strong></li>" +
                "</ul><p>If blank, all groups above are created except <em>Instance ID</em>.</p>",
            dataContainer: 'body',
            ngDisabled: '!(inventory_source_obj.summary_fields.user_capabilities.edit || canAdd)'
        },
        inventory_script: {
            label :  i18n._("Custom Inventory Script"),
            type: 'lookup',
            basePath: 'inventory_scripts',
            list: 'InventoryScriptsList',
            ngShow: "source && source.value === 'custom'",
            sourceModel: 'inventory_script',
            sourceField: 'name',
            awRequiredWhen: {
                reqExpression: "source && source.value === 'custom'",
                init: "false"
            },
            ngDisabled: '!(inventory_source_obj.summary_fields.user_capabilities.edit || canAdd)',
        },
        custom_variables: {
            id: 'custom_variables',
            label: i18n._('Environment Variables'), //"{{vars_label}}" ,
            ngShow: "source && source.value=='custom' || source.value === 'scm'",
            type: 'textarea',
            class: 'Form-textAreaLabel Form-formGroup--fullWidth',
            rows: 6,
            'default': '---',
            parseTypeName: 'envParseType',
            dataTitle: i18n._("Environment Variables"),
            dataPlacement: 'right',
            awPopOver:  "<p>Provide environment variables to pass to the custom inventory script.</p>" +
                "<p>Enter variables using either JSON or YAML syntax. Use the radio button to toggle between the two.</p>" +
                "JSON:<br />\n" +
                "<blockquote>{<br />&emsp;\"somevar\": \"somevalue\",<br />&emsp;\"password\": \"magic\"<br /> }</blockquote>\n" +
                "YAML:<br />\n" +
                "<blockquote>---<br />somevar: somevalue<br />password: magic<br /></blockquote>\n" +
                '<p>View JSON examples at <a href="http://www.json.org" target="_blank">www.json.org</a></p>' +
                '<p>View YAML examples at <a href="http://docs.ansible.com/YAMLSyntax.html" target="_blank">docs.ansible.com</a></p>',
            dataContainer: 'body'
        },
        ec2_variables: {
            id: 'ec2_variables',
            label: i18n._('Source Variables'), //"{{vars_label}}" ,
            ngShow: "source && source.value == 'ec2'",
            type: 'textarea',
            class: 'Form-textAreaLabel Form-formGroup--fullWidth',
            rows: 6,
            'default': '---',
            parseTypeName: 'envParseType',
            dataTitle: i18n._("Source Variables"),
            dataPlacement: 'right',
            awPopOver: "<p>Override variables found in ec2.ini and used by the inventory update script. For a detailed description of these variables " +
                "<a href=\"https://github.com/ansible/ansible/blob/devel/contrib/inventory/ec2.ini\" target=\"_blank\">" +
                "view ec2.ini in the Ansible github repo.</a></p>" +
                "<p>Enter variables using either JSON or YAML syntax. Use the radio button to toggle between the two.</p>" +
                "JSON:<br />\n" +
                "<blockquote>{<br />&emsp;\"somevar\": \"somevalue\",<br />&emsp;\"password\": \"magic\"<br /> }</blockquote>\n" +
                "YAML:<br />\n" +
                "<blockquote>---<br />somevar: somevalue<br />password: magic<br /></blockquote>\n" +
                '<p>View JSON examples at <a href="http://www.json.org" target="_blank">www.json.org</a></p>' +
                '<p>View YAML examples at <a href="http://docs.ansible.com/YAMLSyntax.html" target="_blank">docs.ansible.com</a></p>',
            dataContainer: 'body'
        },
        vmware_variables: {
            id: 'vmware_variables',
            label: i18n._('Source Variables'), //"{{vars_label}}" ,
            ngShow: "source && source.value == 'vmware'",
            type: 'textarea',
            class: 'Form-textAreaLabel Form-formGroup--fullWidth',
            rows: 6,
            'default': '---',
            parseTypeName: 'envParseType',
            dataTitle: "Source Variables",
            dataPlacement: 'right',
            awPopOver: "<p>Override variables found in vmware.ini and used by the inventory update script. For a detailed description of these variables " +
                "<a href=\"https://github.com/ansible/ansible/blob/devel/contrib/inventory/vmware_inventory.ini\" target=\"_blank\">" +
                "view vmware_inventory.ini in the Ansible github repo.</a></p>" +
                "<p>Enter variables using either JSON or YAML syntax. Use the radio button to toggle between the two.</p>" +
                "JSON:<br />\n" +
                "<blockquote>{<br />&emsp;\"somevar\": \"somevalue\",<br />&emsp;\"password\": \"magic\"<br /> }</blockquote>\n" +
                "YAML:<br />\n" +
                "<blockquote>---<br />somevar: somevalue<br />password: magic<br /></blockquote>\n" +
                '<p>View JSON examples at <a href="http://www.json.org" target="_blank">www.json.org</a></p>' +
                '<p>View YAML examples at <a href="http://docs.ansible.com/YAMLSyntax.html" target="_blank">docs.ansible.com</a></p>',
            dataContainer: 'body'
        },
        openstack_variables: {
            id: 'openstack_variables',
            label: i18n._('Source Variables'), //"{{vars_label}}" ,
            ngShow: "source && source.value == 'openstack'",
            type: 'textarea',
            class: 'Form-textAreaLabel Form-formGroup--fullWidth',
            rows: 6,
            'default': '---',
            parseTypeName: 'envParseType',
            dataTitle: "Source Variables",
            dataPlacement: 'right',
            awPopOver: "<p>Override variables found in openstack.yml and used by the inventory update script. For an example variable configuration " +
                "<a href=\"https://github.com/ansible/ansible/blob/devel/contrib/inventory/openstack.yml\" target=\"_blank\">" +
                "view openstack.yml in the Ansible github repo.</a></p>" +
                "<p>Enter variables using either JSON or YAML syntax. Use the radio button to toggle between the two.</p>" +
                "JSON:<br />\n" +
                "<blockquote>{<br />&emsp;\"somevar\": \"somevalue\",<br />&emsp;\"password\": \"magic\"<br /> }</blockquote>\n" +
                "YAML:<br />\n" +
                "<blockquote>---<br />somevar: somevalue<br />password: magic<br /></blockquote>\n" +
                '<p>View JSON examples at <a href="http://www.json.org" target="_blank">www.json.org</a></p>' +
                '<p>View YAML examples at <a href="http://docs.ansible.com/YAMLSyntax.html" target="_blank">docs.ansible.com</a></p>',
            dataContainer: 'body'
        },
        verbosity: {
            label: i18n._('Verbosity'),
            type: 'select',
            ngOptions: 'v.label for v in verbosity_options track by v.value',
            ngShow: "source && (source.value !== '' && source.value !== null)",
            "default": 0,
            disableChooseOption: true,
            column: 1,
            awPopOver: "<p>" + i18n._("Control the level of output ansible will produce for inventory source update jobs.") + "</p>",
            dataTitle: i18n._('Verbosity'),
            dataPlacement: 'right',
            dataContainer: "body",
            ngDisabled: '!(inventory_source_obj.summary_fields.user_capabilities.edit || canAdd)',
        },
        checkbox_group: {
            label: i18n._('Update Options'),
            type: 'checkbox_group',
            ngShow: "source && (source.value !== '' && source.value !== null)",
            class: 'Form-checkbox--stacked',
            fields: [{
                name: 'overwrite',
                label: i18n._('Overwrite'),
                type: 'checkbox',
                ngShow: "source.value !== '' && source.value !== null",
                awPopOver: '<p>If checked, all child groups and hosts not found on the external source will be deleted from ' +
                    'the local inventory.</p><p>When not checked, local child hosts and groups not found on the external source will ' +
                    'remain untouched by the inventory update process.</p>',
                dataTitle: i18n._('Overwrite'),
                dataContainer: 'body',
                dataPlacement: 'right',
                labelClass: 'checkbox-options',
                ngDisabled: "(!(inventory_source_obj.summary_fields.user_capabilities.edit || canAdd))"
            }, {
                name: 'overwrite_vars',
                label: i18n._('Overwrite Variables'),
                type: 'checkbox',
                ngShow: "source.value !== '' && source.value !== null",
                awPopOver: '<p>If checked, all variables for child groups and hosts will be removed and replaced by those ' +
                    'found on the external source.</p><p>When not checked, a merge will be performed, combining local variables with ' +
                    'those found on the external source.</p>',
                dataTitle: i18n._('Overwrite Variables'),
                dataContainer: 'body',
                dataPlacement: 'right',
                labelClass: 'checkbox-options',
                ngDisabled: "(!(inventory_source_obj.summary_fields.user_capabilities.edit || canAdd) || source.value === 'scm')"
            }, {
                name: 'update_on_launch',
                label: i18n._('Update on Launch'),
                type: 'checkbox',
                ngShow: "source.value !== '' && source.value !== null",
                awPopOver: '<p>Each time a job runs using this inventory, refresh the inventory from the selected source before ' +
                    'executing job tasks.</p>',
                dataTitle: i18n._('Update on Launch'),
                dataContainer: 'body',
                dataPlacement: 'right',
                labelClass: 'checkbox-options',
                ngDisabled: '!(inventory_source_obj.summary_fields.user_capabilities.edit || canAdd)'
            }, {
                name: 'update_on_project_update',
                label: i18n._('Update on Project Update'),
                type: 'checkbox',
                ngShow: "source.value === 'scm'",
                awPopOver: '<p>Each time the selected project is updated, refresh the inventory from the selected source before ' +
                    'executing job tasks.</p>',
                dataTitle: i18n._('Update on Project Update'),
                dataContainer: 'body',
                dataPlacement: 'right',
                labelClass: 'checkbox-options',
                ngDisabled: '!(inventory_source_obj.summary_fields.user_capabilities.edit || canAdd)'
            }]
        },
        update_cache_timeout: {
            label: i18n._("Cache Timeout") + " <span class=\"small-text\"> " + i18n._("(seconds)") + "</span>",
            id: 'source-cache-timeout',
            type: 'number',
            ngDisabled: '!(inventory_source_obj.summary_fields.user_capabilities.edit || canAdd)',
            integer: true,
            min: 0,
            ngShow: "source && source.value !== '' && update_on_launch",
            spinner: true,
            "default": 0,
            awPopOver: '<p>Time in seconds to consider an inventory sync to be current. During job runs and callbacks the task system will ' +
                'evaluate the timestamp of the latest sync. If it is older than Cache Timeout, it is not considered current, ' +
                'and a new inventory sync will be performed.</p>',
            dataTitle: i18n._('Cache Timeout'),
            dataPlacement: 'right',
            dataContainer: "body"
        }
    },

    buttons: {
        cancel: {
            ngClick: 'formCancel()',
            ngShow: '(inventory_source_obj.summary_fields.user_capabilities.edit || canAdd)'
        },
        close: {
            ngClick: 'formCancel()',
            ngShow: '!(inventory_source_obj.summary_fields.user_capabilities.edit || canAdd)'
        },
        save: {
            ngClick: 'formSave()',
            ngDisabled: true,
            ngShow: '(inventory_source_obj.summary_fields.user_capabilities.edit || canAdd)'
        }
    },

    related: {
        notifications: notifications_object
    }
};

}];<|MERGE_RESOLUTION|>--- conflicted
+++ resolved
@@ -123,18 +123,10 @@
             ngOptions: 'source.label for source in source_region_choices track by source.value',
             multiSelect: true,
             ngShow: "source && (source.value == 'rax' || source.value == 'ec2' || source.value == 'gce' || source.value == 'azure' || source.value == 'azure_rm')",
-<<<<<<< HEAD
             dataTitle: i18n._('Source Regions'),
             dataPlacement: 'right',
             awPopOver: "<p>" + i18n._("Click on the regions field to see a list of regions for your cloud provider. You can select multiple regions, or choose") +
-                       "<em>" + i18n._("All") + "</em> " + i18n._("to include all regions. Tower will only be updated with Hosts associated with the selected regions.") + "</p>",
-=======
-            dataTitle: 'Source Regions',
-            dataPlacement: 'right',
-            awPopOver: "<p>Click on the regions field to see a list of regions for your cloud provider. You can select multiple regions, " +
-                "or choose <em>All</em> to include all regions. Only Hosts associated with the selected regions will be updated." +
-                "</p>",
->>>>>>> e04c4e30
+                       "<em>" + i18n._("All") + "</em> " + i18n._("to include all regions. Only Hosts associated with the selected regions will be updated.") + "</p>",
             dataContainer: 'body',
             ngDisabled: '!(inventory_source_obj.summary_fields.user_capabilities.edit || canAdd)'
         },
