--- conflicted
+++ resolved
@@ -172,13 +172,8 @@
                         </div>
                     </div>
                     <div class="form-group Form-formGroup Form-formGroup--singleColumn" ng-if="ask_verbosity_on_launch">
-<<<<<<< HEAD
                         <label for="verbosity" class="prepend-asterisk Form-inputLabelContainer">
-                            <span class="Form-inputLabel"> Verbosity</span>
-=======
-                        <label for="verbosity">
-                            <span class="Form-inputLabel prepend-asterisk" translate> Verbosity</span>
->>>>>>> fa5fb22f
+                            <span class="Form-inputLabel" translate> Verbosity</span>
                         </label>
                         <div>
                             <select
