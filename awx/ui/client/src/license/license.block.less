--- conflicted
+++ resolved
@@ -25,6 +25,7 @@
 }
 .License-submit--success{
 	opacity: 1;
+  	transition: all ease-in-out 0.5s;
 }
 .License-submit--success.ng-hide{
 	opacity: 0;
@@ -75,7 +76,6 @@
 	display: none;
 	}
 }
-<<<<<<< HEAD
 .License-upgradeText {
 	margin: 20px 0px;
 }
@@ -89,9 +89,8 @@
 }
 .License-helperText {
 	color: @default-interface-txt;
-=======
+}
 .License-input--fake{
 	border-top-right-radius: 4px !important;
 	border-bottom-right-radius: 4px !important;
->>>>>>> e5b50f18
 }