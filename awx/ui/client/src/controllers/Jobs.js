/*************************************************
 * Copyright (c) 2015 Ansible, Inc.
 *
 * All Rights Reserved
 *************************************************/

/**
 * @ngdoc function
 * @name controllers.function:Jobs
 * @description This controller's for the jobs page
*/


export function JobsListController ($rootScope, $log, $scope, $compile, $stateParams,
    ClearScope, LoadSchedulesScope,
    LoadJobsScope, AllJobsList, ScheduledJobsList, GetChoices, GetBasePath, Wait) {

    ClearScope();

    var jobs_scope, scheduled_scope,
        choicesCount = 0,
        listCount = 0,
        api_complete = false,
        scheduledJobsList = _.cloneDeep(ScheduledJobsList);

    $scope.jobsSelected = true;

    if ($scope.removeListLoaded) {
        $scope.removeListLoaded();
    }
    $scope.removeListLoaded = $scope.$on('listLoaded', function() {
        listCount++;
        if (listCount === 2) {
            api_complete = true;
        }
    });



    // After all choices are ready, load up the lists and populate the page
    if ($scope.removeBuildJobsList) {
        $scope.removeBuildJobsList();
    }
    $scope.removeBuildJobsList = $scope.$on('buildJobsList', function() {
        var opt, search_params={};

        if (AllJobsList.fields.type) {
            AllJobsList.fields.type.searchOptions = $scope.type_choices;
        }
        if ($stateParams.status) {
            search_params[AllJobsList.iterator + 'SearchField'] = 'status';
            search_params[AllJobsList.iterator + 'SelectShow'] = true;
            search_params[AllJobsList.iterator + 'SearchSelectOpts'] = AllJobsList.fields.status.searchOptions;
            search_params[AllJobsList.iterator + 'SearchFieldLabel'] = AllJobsList.fields.status.label.replace(/<br\>/g,' ');
            search_params[AllJobsList.iterator + 'SearchType'] = '';
            for (opt in AllJobsList.fields.status.searchOptions) {
                if (AllJobsList.fields.status.searchOptions[opt].value === $stateParams.status) {
                    search_params[AllJobsList.iterator + 'SearchSelectValue'] = AllJobsList.fields.status.searchOptions[opt];
                    break;
                }
            }
        }
        jobs_scope = $scope.$new(true);
        jobs_scope.showJobType = true;
        LoadJobsScope({
            parent_scope: $scope,
            scope: jobs_scope,
            list: AllJobsList,
            id: 'active-jobs',
<<<<<<< HEAD
            url: GetBasePath('unified_jobs') + '?status__in=pending,waiting,running,completed,failed,successful,error,canceled,new&order_by=-finished',
=======
            pageSize: 20,
            url: GetBasePath('unified_jobs') + '?status__in=pending,waiting,running,completed,failed,successful,error,canceled&order_by=-finished',
>>>>>>> 8c85035d
            searchParams: search_params,
            spinner: false
        });


        scheduled_scope = $scope.$new(true);
        scheduledJobsList.basePath = GetBasePath('schedules') + '?next_run__isnull=false';
        LoadSchedulesScope({
            parent_scope: $scope,
            scope: scheduled_scope,
<<<<<<< HEAD
            list: scheduledJobsList,
=======
            list: ScheduledJobsList,
            pageSize: 20,
>>>>>>> 8c85035d
            id: 'scheduled-jobs-tab',
            searchSize: 'col-lg-4 col-md-4 col-sm-4 col-xs-12',
            url: scheduledJobsList.basePath
        });

        $scope.refreshJobs = function() {
            jobs_scope.search('queued_job');
            jobs_scope.search('running_job');
            jobs_scope.search('completed_job');
            scheduled_scope.search('schedule');
        };

        function clearTabs() {
           $scope.jobsSelected = false;
           $scope.schedulesSelected = false;
       }

        $scope.toggleTab = function(tab) {
           clearTabs();
           if (tab === "jobs") {
               $scope.jobsSelected = true;
           } else if (tab === "scheduled") {
               $scope.schedulesSelected = true;
           }
       };

        if ($rootScope.removeJobStatusChange) {
            $rootScope.removeJobStatusChange();
        }
        $rootScope.removeJobStatusChange = $rootScope.$on('JobStatusChange-jobs', function() {
            $scope.refreshJobs();
        });

        if ($rootScope.removeScheduleStatusChange) {
            $rootScope.removeScheduleStatusChange();
        }
        $rootScope.removeScheduleStatusChange = $rootScope.$on('ScheduleStatusChange', function() {
            if (api_complete) {
                scheduled_scope.search('schedule');
            }
        });
    });

    if ($scope.removeChoicesReady) {
        $scope.removeChoicesReady();
    }
    $scope.removeChoicesReady = $scope.$on('choicesReady', function() {
        choicesCount++;
        if (choicesCount === 2) {
            $scope.$emit('buildJobsList');
        }
    });

    Wait('start');

    GetChoices({
        scope: $scope,
        url: GetBasePath('unified_jobs'),
        field: 'status',
        variable: 'status_choices',
        callback: 'choicesReady'
    });

    GetChoices({
        scope: $scope,
        url: GetBasePath('unified_jobs'),
        field: 'type',
        variable: 'type_choices',
        callback: 'choicesReady'
    });
}

JobsListController.$inject = ['$rootScope', '$log', '$scope', '$compile', '$stateParams',
'ClearScope', 'LoadSchedulesScope', 'LoadJobsScope',
'AllJobsList', 'ScheduledJobsList', 'GetChoices', 'GetBasePath', 'Wait'];<|MERGE_RESOLUTION|>--- conflicted
+++ resolved
@@ -67,12 +67,8 @@
             scope: jobs_scope,
             list: AllJobsList,
             id: 'active-jobs',
-<<<<<<< HEAD
             url: GetBasePath('unified_jobs') + '?status__in=pending,waiting,running,completed,failed,successful,error,canceled,new&order_by=-finished',
-=======
             pageSize: 20,
-            url: GetBasePath('unified_jobs') + '?status__in=pending,waiting,running,completed,failed,successful,error,canceled&order_by=-finished',
->>>>>>> 8c85035d
             searchParams: search_params,
             spinner: false
         });
@@ -83,12 +79,8 @@
         LoadSchedulesScope({
             parent_scope: $scope,
             scope: scheduled_scope,
-<<<<<<< HEAD
             list: scheduledJobsList,
-=======
-            list: ScheduledJobsList,
             pageSize: 20,
->>>>>>> 8c85035d
             id: 'scheduled-jobs-tab',
             searchSize: 'col-lg-4 col-md-4 col-sm-4 col-xs-12',
             url: scheduledJobsList.basePath
