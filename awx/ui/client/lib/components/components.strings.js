--- conflicted
+++ resolved
@@ -48,7 +48,6 @@
         COPIED: t.s('Copied to clipboard.')
     };
 
-<<<<<<< HEAD
     ns.layout = {
         CURRENT_USER_LABEL: t.s('Logged in as'),
         VIEW_DOCS: t.s('View Documentation'),
@@ -72,10 +71,8 @@
         SETTINGS: t.s('Settings'),
         FOOTER_ABOUT: t.s('About'),
         FOOTER_COPYRIGHT: t.s('Copyright © 2017 Red Hat, Inc.')
-=======
     ns.capacityBar = {
         IS_OFFLINE: t.s('Unavailable to run jobs.')
->>>>>>> 06210624
     };
 }
 
