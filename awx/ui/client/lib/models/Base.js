let $http;
let $q;
let cache;
let strings;

function request (method, resource, config) {
    let req = this.parseRequestConfig(method, resource, config);

    if (Array.isArray(req.method)) {
        const promises = req.method.map((_method, i) => {
            const _resource = Array.isArray(req.resource) ? req.resource[i] : req.resource;

            req = this.parseRequestConfig(_method, _resource, config);

            if (this.isCacheable(req)) {
                return this.requestWithCache(req);
            }

            return this.request(req);
        });

        return $q.all(promises);
    }

    if (this.isCacheable(req)) {
        return this.requestWithCache(req);
    }

    return this.http[req.method](req);
}

function requestWithCache (config) {
    const key = cache.createKey(config.method, this.path, config.resource);

    return cache.get(key)
        .then(data => {
            if (data) {
                this.model[config.method.toUpperCase()] = data;

                return data;
            }

            return this.http[config.method](config)
                .then(res => {
                    cache.put(key, res.data);

                    return res;
                });
        });
}

/**
 * Intended to be useful in searching and filtering results using params
 * supported by the API.
 *
 * @arg {Object} params - An object of keys and values to to format and
 * to the URL as a query string. Refer to the API documentation for the
 * resource in use for specifics.
 * @arg {Object} config - Configuration specific to the UI to accommodate
 * common use cases.
 *
 * @yields {boolean} - Indicating a match has been found. If so, the results
 * are set on the model.
 */
<<<<<<< HEAD
function search (params, config) {
    const req = {
=======
function search (params = {}, config = {}) {
    let req = {
>>>>>>> fac7fd45
        method: 'GET',
        url: this.path
    };

    if (typeof params === 'string') {
        req.url = `?params`;
    } else if (Array.isArray(params)) {
        req.url += `?${params.join('&')}`;
    } else {
        req.params = params;
    }

    return $http(req)
        .then(({ data }) => {
            if (!data.count) {
                return false;
            }

            if (config.unique) {
                if (data.count !== 1) {
                    return false;
                }

                [this.model.GET] = data.results;
            } else {
                this.model.GET = data;
            }

            return true;
        });
}

function httpGet (config = {}) {
    const req = {
        method: 'GET',
        url: this.path
    };

    if (config.params) {
        req.params = config.params;
    }

    if (typeof config.resource === 'object') {
        this.model.GET = config.resource;

        return $q.resolve();
    } else if (config.resource) {
        req.url = `${this.path}${config.resource}/`;
    }

    return $http(req)
        .then(res => {
            this.model.GET = res.data;

            return res;
        });
}

function httpPost (config = {}) {
    const req = {
        method: 'POST',
        url: this.path,
        data: config.data
    };

    return $http(req)
        .then(res => {
            this.model.GET = res.data;

            return res;
        });
}

function httpPatch (config = {}) {
    const req = {
        method: 'PUT',
        url: `${this.path}${this.get('id')}/`,
        data: config.changes
    };

    return $http(req);
}

function httpPut (config = {}) {
    const model = _.merge(this.get(), config.data);

    const req = {
        method: 'PUT',
        url: `${this.path}${this.get('id')}/`,
        data: model
    };

    return $http(req);
}

function httpOptions (config = {}) {
    const req = {
        method: 'OPTIONS',
        url: this.path
    };

    if (config.resource) {
        req.url = `${this.path}${config.resource}/`;
    }

    return $http(req)
        .then(res => {
            this.model.OPTIONS = res.data;

            return res;
        });
}

function httpDelete (config = {}) {
    const req = {
        method: 'DELETE',
        url: this.path
    };

    if (config.resource) {
        req.url = `${this.path}${config.resource}/`;
    }

    return $http(req);
}

function options (keys) {
    return this.find('options', keys);
}

function get (keys) {
    return this.find('get', keys);
}

function unset (method, keys) {
    if (!keys) {
        keys = method;
        method = 'GET';
    }

    method = method.toUpperCase();
    keys = keys.split('.');

    if (!keys.length) {
        delete this.model[method];
    } else if (keys.length === 1) {
        delete this.model[method][keys[0]];
    } else {
        const property = keys.splice(-1);
        keys = keys.join('.');

        const model = this.find(method, keys);
        delete model[property];
    }
}

function set (method, keys, value) {
    if (!value) {
        value = keys;
        keys = method;
        method = 'GET';
    }

    keys = keys.split('.');

    if (keys.length === 1) {
        this.model[keys[0]] = value;
    } else {
        const property = keys.splice(-1);
        keys = keys.join('.');

        const model = this.find(method, keys);

        model[property] = value;
    }
}

function match (method, key, value) {
    if (!value) {
        value = key;
        key = method;
        method = 'GET';
    }

    const model = this.model[method.toUpperCase()];

    if (!model) {
        return null;
    }

    if (!model.results) {
        if (model[key] === value) {
            return model;
        }

        return null;
    }

    const result = model.results.filter(object => object[key] === value);

    return result.length === 0 ? null : result[0];
}

function find (method, keys) {
    let value = this.model[method.toUpperCase()];

    if (!keys) {
        return value;
    }

    try {
        keys = keys.split('.');

        keys.forEach(key => {
            const bracketIndex = key.indexOf('[');
            const hasArray = bracketIndex !== -1;

            if (!hasArray) {
                value = value[key];
                return;
            }

            if (bracketIndex === 0) {
                value = value[Number(key.substring(1, key.length - 1))];
                return;
            }

            const prop = key.substring(0, bracketIndex);
            const index = Number(key.substring(bracketIndex + 1, key.length - 1));

            value = value[prop][index];
        });
    } catch (err) {
        return undefined;
    }

    return value;
}

function has (method, keys) {
    if (!keys) {
        keys = method;
        method = 'GET';
    }

    method = method.toUpperCase();

    let value;
    switch (method) {
        case 'OPTIONS':
            value = this.options(keys);
            break;
        default:
            value = this.get(keys);
    }

    return value !== undefined && value !== null;
}

function extend (method, related) {
    if (!related) {
        related = method;
        method = 'GET';
    } else {
        method = method.toUpperCase();
    }

    if (this.has(method, `related.${related}`)) {
        const req = {
            method,
            url: this.get(`related.${related}`)
        };

        return $http(req)
            .then(({ data }) => {
                this.set(method, `related.${related}`, data);

                return this;
            });
    }

    return Promise.reject(new Error(`No related property, ${related}, exists`));
}

function normalizePath (resource) {
    const version = '/api/v2/';

    return `${version}${resource}/`;
}

function isEditable () {
    const canEdit = this.get('summary_fields.user_capabilities.edit');

    if (canEdit) {
        return true;
    }

    if (this.has('options', 'actions.PUT')) {
        return true;
    }

    return false;
}

function isCreatable () {
    if (this.has('options', 'actions.POST')) {
        return true;
    }

    return false;
}

function isCacheable () {
    if (this.settings.cache === true) {
        return true;
    }

    return false;
}

function graft (id) {
    let item = this.get('results').filter(result => result.id === id);

    item = item ? item[0] : undefined;

    if (!item) {
        return undefined;
    }

    return new this.Constructor('get', item, true);
}

function getDependentResourceCounts (id) {
    this.setDependentResources(id);

    const promises = [];

    this.dependentResources.forEach(resource => {
        promises.push(resource.model.request('get', { params: resource.params })
            .then(res => ({
                label: resource.model.label,
                count: res.data.count
            })));
    });

    return Promise.all(promises);
}

/**
 * `create` is called on instantiation of every model. Models can be
 * instantiated empty or with `GET` and/or `OPTIONS` requests that yield data.
 * If model data already exists a new instance can be created (see: `graft`)
 * with existing data.
 *
 * @arg {string=} method - Populate the model with `GET` or `OPTIONS` data.
 * @arg {(string|Object)=} resource - An `id` reference to a particular
 * resource or an existing model's data.
 * @arg {config=} config - Create a new instance from existing model data.
 *
 * @returns {(Object|Promise)} - Returns a reference to the model instance
 * if an empty instance or graft is created. Otherwise, a promise yielding
 * a model instance is returned.
 */
function create (method, resource, config) {
    const req = this.parseRequestConfig(method, resource, config);

    if (!req || !req.method) {
        return this;
    }

    this.promise = this.request(req);

    if (req.graft) {
        return this;
    }

    return this.promise
        .then(() => this);
}

function parseRequestConfig (method, resource, config) {
    if (!method) {
        return null;
    }

    let req = {};

    if (Array.isArray(method)) {
        if (Array.isArray(resource)) {
            req.resource = resource;
        } else if (resource === null) {
            req.resource = undefined;
        } else if (typeof resource === 'object') {
            req = resource;
        }

        req.method = method;
    } else if (typeof method === 'string') {
        if (resource === null) {
            req.resource = undefined;
        } else if (typeof resource === 'object') {
            req = resource;
        } else {
            req.resource = resource;
        }

        req.method = method;
    } else if (typeof method === 'object') {
        req = method;
    } else {
        req = config;
        req.method = method;
        req.resource = resource === null ? undefined : resource;
    }

    return req;
}

/**
 * Base functionality for API interaction.
 *
 * @arg {string} resource - The API resource for the model extending BaseModel to
 * use.
 * @arg {Object=} settings - Configuration applied to all instances of the
 * extending model.
 * @arg {boolean=} settings.cache - Cache the model data.
 *
 */
function BaseModel (resource, settings) {
    this.create = create;
    this.find = find;
    this.get = get;
    this.graft = graft;
    this.has = has;
    this.isEditable = isEditable;
    this.isCacheable = isCacheable;
    this.isCreatable = isCreatable;
    this.match = match;
    this.normalizePath = normalizePath;
    this.options = options;
    this.parseRequestConfig = parseRequestConfig;
    this.request = request;
    this.requestWithCache = requestWithCache;
    this.search = search;
    this.set = set;
    this.unset = unset;
    this.extend = extend;
    this.getDependentResourceCounts = getDependentResourceCounts;

    this.http = {
        get: httpGet.bind(this),
        options: httpOptions.bind(this),
        patch: httpPatch.bind(this),
        post: httpPost.bind(this),
        put: httpPut.bind(this),
        delete: httpDelete.bind(this)
    };

    this.model = {};
    this.path = this.normalizePath(resource);
    this.label = strings.get(`${resource}.LABEL`);
    this.settings = settings || {};
}

function BaseModelLoader (_$http_, _$q_, _cache_, ModelsStrings) {
    $http = _$http_;
    $q = _$q_;
    cache = _cache_;
    strings = ModelsStrings;

    return BaseModel;
}

BaseModelLoader.$inject = ['$http', '$q', 'CacheService', 'ModelsStrings'];

export default BaseModelLoader;<|MERGE_RESOLUTION|>--- conflicted
+++ resolved
@@ -62,13 +62,8 @@
  * @yields {boolean} - Indicating a match has been found. If so, the results
  * are set on the model.
  */
-<<<<<<< HEAD
-function search (params, config) {
-    const req = {
-=======
 function search (params = {}, config = {}) {
-    let req = {
->>>>>>> fac7fd45
+    const req = {
         method: 'GET',
         url: this.path
     };
