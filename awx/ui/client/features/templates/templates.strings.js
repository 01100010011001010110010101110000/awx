--- conflicted
+++ resolved
@@ -56,10 +56,7 @@
         PLAYBOOK_RUN: t.s('Playbook Run'),
         CHECK: t.s('Check'),
         NO_CREDS_MATCHING_TYPE: t.s('No Credentials Matching This Type Have Been Created'),
-<<<<<<< HEAD
         CREDENTIAL_TYPE_MISSING: typeLabel => t.s('This job template has a default {{typeLabel}} credential which must be included or replaced before proceeding.', { typeLabel })
-=======
->>>>>>> 5bf2e00d
     };
 
     ns.alert  = {
