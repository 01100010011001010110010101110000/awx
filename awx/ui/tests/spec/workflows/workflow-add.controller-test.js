--- conflicted
+++ resolved
@@ -44,15 +44,11 @@
             }
         };
 
-<<<<<<< HEAD
         availableLabels = [{
             name: "foo",
             id: "1"
         }];
-
-        ClearScope = jasmine.createSpy('ClearScope');
-=======
->>>>>>> aaff0052
+      
         Alert = jasmine.createSpy('Alert');
         ProcessErrors = jasmine.createSpy('ProcessErrors');
         CreateSelect2 = jasmine.createSpy('CreateSelect2');
@@ -71,11 +67,7 @@
         $provide.value('availableLabels', availableLabels);
     }));
 
-<<<<<<< HEAD
-    beforeEach(angular.mock.inject( ($rootScope, $controller, $q, $httpBackend, _state_, _ConfigService_, _ClearScope_, _GetChoices_, _Alert_, _GenerateForm_, _ProcessErrors_, _CreateSelect2_, _Wait_, _ParseTypeChange_, _ToJSON_, _availableLabels_) => {
-=======
-    beforeEach(angular.mock.inject( ($rootScope, $controller, $q, $httpBackend, _state_, _ConfigService_, _GetChoices_, _Alert_, _GenerateForm_, _ProcessErrors_, _CreateSelect2_, _Wait_, _ParseTypeChange_, _ToJSON_) => {
->>>>>>> aaff0052
+    beforeEach(angular.mock.inject( ($rootScope, $controller, $q, $httpBackend, _state_, _ConfigService_, _GetChoices_, _Alert_, _GenerateForm_, _ProcessErrors_, _CreateSelect2_, _Wait_, _ParseTypeChange_, _ToJSON_, _availableLabels_) => {
         scope = $rootScope.$new();
         state = _state_;
         q = $q;
