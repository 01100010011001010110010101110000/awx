--- conflicted
+++ resolved
@@ -234,11 +234,7 @@
             page_row = Math.max($('.page-row:eq(0)').outerHeight(), 33);
             header = Math.max($('#completed_jobs_table thead').height(), 24);
             height = Math.floor(available_height / 2) - header - page_row - search_row - 30;
-<<<<<<< HEAD
-            row_height = (docw < 1350) ? 47 : 44; 
-=======
-            row_height = (docw < 1350) ? 47 : 44; //27; // JET march 6: changing this from 27 to 44 due to new icon font sizes/increased row height. 
->>>>>>> de3b1ecb
+            row_height = (docw < 1350) ? 47 : 44;
             max_rows = Math.floor(height / row_height);
             max_rows = (max_rows < 5) ? 5 : max_rows;
         }
